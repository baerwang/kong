--- conflicted
+++ resolved
@@ -21,17 +21,11 @@
   global:
     - SERF=0.7.0
     - LUAROCKS=2.4.0
-<<<<<<< HEAD
-    - OPENSSL=1.0.2h
+    - OPENSSL=1.0.2j
     - CASSANDRA=2.2.8
     - OPENRESTY_BASE=1.9.15.1
     - OPENRESTY_LATEST=1.11.2.1
     - OPENRESTY=$OPENRESTY_BASE
-=======
-    - OPENSSL=1.0.2j
-    - CASSANDRA=2.2.7
-    - OPENRESTY=1.11.2.1
->>>>>>> 55d12375
     - DOWNLOAD_CACHE=$HOME/download-cache
     - INSTALL_CACHE=$HOME/install-cache
   matrix:
