--- conflicted
+++ resolved
@@ -11,28 +11,13 @@
       - build-essential
 env:
   global:
-<<<<<<< HEAD
     - LUA=luajit-2.1
     - LUAROCKS=2.3.0
     - OPENRESTY=1.9.3.1
     - CASSANDRA=2.2.4
-    - OPENSSL=1.0.2e
+    - OPENSSL=1.0.2f
     - SERF=0.7.0
     - DNSMASQ=2.75
-=======
-    - LUA_VERSION=luajit-2.1
-    - CASSANDRA_VERSION=2.2.4
-    - LUAROCKS_VERSION=2.2.2
-    - OPENSSL_VERSION=1.0.2f
-    - OPENRESTY_VERSION=1.9.3.1
-    - SERF_VERSION=0.7.0
-    - DNSMASQ_VERSION=2.75
-    - LUAJIT_DIR=$HOME/luajit
-    - LUAROCKS_DIR=$HOME/luarocks
-    - OPENRESTY_DIR=$HOME/openresty
-    - SERF_DIR=$HOME/serf
-    - DNSMASQ_DIR=$HOME/dnsmasq
->>>>>>> 11f17b2a
     - CASSANDRA_HOSTS=127.0.0.1
   matrix:
     - TEST_SUITE=unit
