--- conflicted
+++ resolved
@@ -121,10 +121,6 @@
   [#9877](https://github.com/Kong/kong/pull/9877)
 - **JWT**: Deny requests that have different tokens in the jwt token search locations. Thanks Jackson 'Che-Chun' Kuo from Latacora for reporting this issue.
   [#9946](https://github.com/Kong/kong/pull/9946)
-<<<<<<< HEAD
-- **Oauth2**: prevent an authorization code created by one plugin instance to be exchanged for an access token by a different plugin instance.
-  [#10011](https://github.com/Kong/kong/pull/10011)
-=======
 - **Statsd**: Fix a bug in the StatsD plugin batch queue processing where metrics are published multiple times.
   [#10052](https://github.com/Kong/kong/pull/10052)
 - **Datadog**: Fix a bug in the Datadog plugin batch queue processing where metrics are published multiple times.
@@ -133,7 +129,8 @@
   [#10036](https://github.com/Kong/kong/pull/10036)
 - **OAuth2**: `refresh_token_ttl` is now limited between `0` and `100000000` by schema validator. Previously numbers that are too large causes requests to fail.
   [#10068](https://github.com/Kong/kong/pull/10068)
->>>>>>> d7e3cbc7
+- **Oauth2**: prevent an authorization code created by one plugin instance to be exchanged for an access token by a different plugin instance.
+  [#10011](https://github.com/Kong/kong/pull/10011)
 
 ### Changed
 
