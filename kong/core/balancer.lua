local pl_tablex = require "pl.tablex"
local singletons = require "kong.singletons"

-- due to startup/require order, cannot use the ones from 'singletons' here
local dns_client = require "resty.dns.client"

local table_concat = table.concat
local crc32 = ngx.crc32_short
local toip = dns_client.toip
local log = ngx.log

local ERR   = ngx.ERR
local WARN  = ngx.WARN
local DEBUG = ngx.DEBUG
local EMPTY_T = pl_tablex.readonly {}

-- for unit-testing purposes only
local _load_upstreams_dict_into_memory
local _load_upstream_into_memory
local _load_targets_into_memory


--==============================================================================
-- Ring-balancer based resolution
--==============================================================================


-- table holding our balancer objects, indexed by upstream name
local balancers = {}


-- objects whose lifetimes are bound to that of a balancer
local healthcheckers = setmetatable({}, { __mode = "k" })
local healthchecker_callbacks = setmetatable({}, { __mode = "k" })
local target_histories = setmetatable({}, { __mode = "k" })


-- Caching logic
--
-- We retain 3 entities in singletons.cache:
--
-- 1) `"balancer:upstreams"` - a list of upstreams
--    to be invalidated on any upstream change
-- 2) `"balancer:upstreams:" .. id` - individual upstreams
--    to be invalidated on individual basis
-- 3) `"balancer:targets:" .. id`
--    target history for an upstream, invalidated:
--    a) along with the upstream it belongs to
--    b) upon any target change for the upstream (can only add entries)
--
-- Distinction between 1 and 2 makes it possible to invalidate individual
-- upstreams, instead of all at once forcing to rebuild all balancers


local function stop_healthchecker(balancer)
  local healthchecker = healthcheckers[balancer]
  if healthchecker then
    local ok, err = healthchecker:clear()
    if not ok then
      log(ERR, "[healthchecks] error clearing healthcheck data: ", err)
    end
    healthchecker:stop()
  end
  healthcheckers[balancer] = nil
end


local get_upstream_by_id
do
  ------------------------------------------------------------------------------
  -- Loads a single upstream entity.
  -- @param upstream_id string
  -- @return the upstream table, or nil+error
  local function load_upstream_into_memory(upstream_id)
    log(DEBUG, "fetching upstream: ", tostring(upstream_id))

    local upstream, err = singletons.dao.upstreams:find_all {id = upstream_id}
    if not upstream then
      return nil, err
    end

    return upstream[1]  -- searched by id, so only 1 row in the returned set
  end
  _load_upstream_into_memory = load_upstream_into_memory

  get_upstream_by_id = function(upstream_id)
    local upstream_cache_key = "balancer:upstreams:" .. upstream_id
    return singletons.cache:get(upstream_cache_key, nil,
                                load_upstream_into_memory, upstream_id)
  end
end


local fetch_target_history
do
  ------------------------------------------------------------------------------
  -- Loads the target history from the DAO.
  -- @param upstream_id Upstream uuid for which to load the target history
  -- @return The target history array, with target entity tables.
  local function load_targets_into_memory(upstream_id)
    log(DEBUG, "fetching targets for upstream: ",tostring(upstream_id))

    local target_history, err = singletons.dao.targets:find_all {upstream_id = upstream_id}
    if not target_history then
      return nil, err
    end

    -- perform some raw data updates
    for _, target in ipairs(target_history) do
      -- split `target` field into `name` and `port`
      local port
      target.name, port = string.match(target.target, "^(.-):(%d+)$")
      target.port = tonumber(port)

      -- need exact order, so create sort-key by created-time and uuid
      target.order = target.created_at .. ":" .. target.id
    end

    table.sort(target_history, function(a,b)
      return a.order < b.order
    end)

    return target_history
  end
  _load_targets_into_memory = load_targets_into_memory


  ------------------------------------------------------------------------------
  -- Fetch target history, from cache or the DAO.
  -- @param upstream The upstream entity object
  -- @return The target history array, with target entity tables.
  fetch_target_history = function(upstream)
    local targets_cache_key = "balancer:targets:" .. upstream.id
    return singletons.cache:get(targets_cache_key, nil,
                                load_targets_into_memory, upstream.id)
  end
end


--------------------------------------------------------------------------------
-- Applies the history of lb transactions from index `start` forward.
-- @param rb ring balancer object
-- @param history list of targets/transactions to be applied
-- @param start the index where to start in the `history` parameter
-- @return true
local function apply_history(rb, history, start)

  for i = start, #history do
    local target = history[i]

    if target.weight > 0 then
      assert(rb:addHost(target.name, target.port, target.weight))
    else
      assert(rb:removeHost(target.name, target.port))
    end

    target_histories[rb][i] = {
      name = target.name,
      port = target.port,
      weight = target.weight,
      order = target.order,
    }
  end

  return true
end


local function populate_healthchecker(hc, balancer)
  for weight, addr, host in balancer:addressIter() do
    if weight > 0 then
      local ipaddr = addr.ip
      local port = addr.port
      local hostname = host.hostname
      local ok, err = hc:add_target(ipaddr, port, hostname)
      if ok then
        -- Get existing health status which may have been initialized
        -- with data from another worker, and apply to the new balancer.
        local tgt_status = hc:get_target_status(ipaddr, port)
        balancer:setPeerStatus(tgt_status, ipaddr, port, hostname)

      else
        log(ERR, "[healthchecks] failed adding target: ", err)
      end
    end
  end
end


local create_balancer
do
  local ring_balancer = require "resty.dns.balancer"

  local create_healthchecker
  do
    local healthcheck -- delay initialization

    ------------------------------------------------------------------------------
    -- Callback function that informs the healthchecker when targets are added
    -- or removed to a balancer.
    -- @param balancer the ring balancer object that triggers this callback.
    -- @param action "added" or "removed"
    -- @param ip string
    -- @param port number
    -- @param hostname string
    local function ring_balancer_callback(balancer, action, ip, port, hostname)
      local healthchecker = healthcheckers[balancer]
      if action == "added" then
        local ok, err = healthchecker:add_target(ip, port, hostname)
        if not ok then
          log(ERR, "[healthchecks] failed adding a target: ", err)
        end

      elseif action == "removed" then
        local ok, err = healthchecker:remove_target(ip, port)
        if not ok then
          log(ERR, "[healthchecks] failed adding a target: ", err)
        end

      else
        log(WARN, "[healthchecks] unknown status from balancer: ",
                  tostring(action))
      end
    end

    -- @param healthchecker The healthchecker object
    -- @param balancer The balancer object
    local function attach_healthchecker_to_balancer(healthchecker, balancer)
      local hc_callback = function(tgt, event)
        local ok, err = true, nil
        if event == healthchecker.events.healthy then
          ok, err = balancer:setPeerStatus(true, tgt.ip, tgt.port, tgt.hostname)
        elseif event == healthchecker.events.unhealthy then
          ok, err = balancer:setPeerStatus(false, tgt.ip, tgt.port, tgt.hostname)
        end
        if not ok then
          log(ERR, "[healthchecks] failed setting peer status: ", err)
        end
      end

      -- Register event using a weak-reference in worker-events,
      -- and attach lifetime of callback to that of the balancer.
      singletons.worker_events.register_weak(hc_callback, healthchecker.EVENT_SOURCE)
      healthchecker_callbacks[balancer] = hc_callback

      -- The lifetime of the healthchecker is based on that of the balancer.
      healthcheckers[balancer] = healthchecker

      balancer.report_http_status = function(ip, port, status)
        local ok, err = healthchecker:report_http_status(ip, port, status,
                                                         "passive")
        if not ok then
          log(ERR, "[healthchecks] failed reporting status: ", err)
        end
      end

      balancer.report_tcp_failure = function(ip, port)
        local ok, err = healthchecker:report_tcp_failure(ip, port, nil,
                                                         "passive")
        if not ok then
          log(ERR, "[healthchecks] failed reporting status: ", err)
        end
      end
    end

    ----------------------------------------------------------------------------
    -- Create a healthchecker object.
    -- @param upstream An upstream entity table.
    create_healthchecker = function(balancer, upstream)
      if not healthcheck then
        healthcheck = require("resty.healthcheck") -- delayed initialization
      end
      local healthchecker, err = healthcheck.new({
        name = upstream.name,
        shm_name = "kong_healthchecks",
        checks = upstream.healthchecks,
      })
      if not healthchecker then
        log(ERR, "[healthchecks] error creating health checker: ", err)
        return nil, err
      end

      populate_healthchecker(healthchecker, balancer)

      attach_healthchecker_to_balancer(healthchecker, balancer)

      -- only enable the callback after the target history has been replayed.
      balancer:setCallback(ring_balancer_callback)
    end
  end

  ------------------------------------------------------------------------------
  -- @return The new balancer object, or nil+error
  create_balancer = function(upstream, history, start)
    local balancer, err = ring_balancer.new({
        wheelSize = upstream.slots,
        order = upstream.orderlist,
        dns = dns_client,
      })
    if not balancer then
      return nil, err
    end

    target_histories[balancer] = {}

    if not history then
      history, err = fetch_target_history(upstream)
      if not history then
        return nil, err
      end
      start = 1
    end

    apply_history(balancer, history, start)

    create_healthchecker(balancer, upstream)

    -- only make the new balancer available for other requests after it
    -- is fully set up.
<<<<<<< HEAD
    balancers[upstream.name] = balancer
=======
    balancers[upstream.id] = balancer
>>>>>>> f35518dd

    return balancer
  end
end


--------------------------------------------------------------------------------
-- Compare the target history of the upstream with that of the
-- current balancer object, updating or recreating the balancer if necessary.
-- @param upstream The upstream entity object
-- @param balancer The ring balancer object
-- @return true if all went well, or nil + error in case of failures.
local function check_target_history(upstream, balancer)
  -- Fetch the upstream's targets, from cache or the db
  local new_history, err = fetch_target_history(upstream)
  if err then
    return nil, err
  end

  local old_history = target_histories[balancer]

  -- check history state
  local old_size = #old_history
  local new_size = #new_history

  if old_size == new_size and
    (old_history[old_size] or EMPTY_T).order ==
    (new_history[new_size] or EMPTY_T).order then
    -- No history update is necessary in the balancer object.
    return true
  end

  -- last entries in history don't match, so we must do some updates.

  -- compare balancer history with db-loaded history
  local last_equal_index = 0  -- last index where history is the same
  for i, entry in ipairs(old_history) do
    if entry.order ~= (new_history[i] or EMPTY_T).order then
      last_equal_index = i - 1
      break
    end
  end

  if last_equal_index == old_size then
    -- history is the same, so we only need to add new entries
    apply_history(balancer, new_history, last_equal_index + 1)
    return true
  end

  -- history not the same.
  -- TODO: ideally we would undo the last ones until we're equal again
  -- and can replay changes, but not supported by ring-balancer yet.
  -- for now; create a new balancer from scratch

  stop_healthchecker(balancer)

  local new_balancer, err = create_balancer(upstream, new_history, 1)
  if not new_balancer then
    return nil, err
  end

  return true
end


local get_all_upstreams
do
  ------------------------------------------------------------------------------
  -- Implements a simple dictionary with all upstream-ids indexed
  -- by their name.
  -- @return The upstreams dictionary, a map with upstream names as string keys
  -- and upstream entity tables as values, or nil+error
  local function load_upstreams_dict_into_memory()
    log(DEBUG, "fetching all upstreams")
    local upstreams, err = singletons.dao.upstreams:find_all()
    if err then
      return nil, err
    end

    -- build a dictionary, indexed by the upstream name
    local upstreams_dict = {}
    for _, up in ipairs(upstreams) do
      upstreams_dict[up.name] = up.id
    end

    return upstreams_dict
  end
  _load_upstreams_dict_into_memory = load_upstreams_dict_into_memory


  ------------------------------------------------------------------------------
  -- Finds and returns an upstream entity. This function covers
  -- caching, invalidation, db access, et al.
  -- @param upstream_name string.
  -- @return upstream table, or `false` if not found, or nil+error
  get_all_upstreams = function()
    local upstreams_dict, err = singletons.cache:get("balancer:upstreams", nil,
                                                load_upstreams_dict_into_memory)
    if err then
      return nil, err
    end

    return upstreams_dict
  end
end


------------------------------------------------------------------------------
-- Finds and returns an upstream entity. This function covers
-- caching, invalidation, db access, et al.
-- @param upstream_name string.
-- @return upstream table, or `false` if not found, or nil+error
local function get_upstream_by_name(upstream_name)
  local upstreams_dict, err = get_all_upstreams()
  if err then
    return nil, err
  end

  local upstream_id = upstreams_dict[upstream_name]
  if not upstream_id then
    return false -- no upstream by this name
  end

  return get_upstream_by_id(upstream_id)
end


-- looks up a balancer for the target.
-- @param target the table with the target details
-- @param no_create (optional) if true, do not attempt to create
-- (for thorough testing purposes)
-- @return balancer if found, `false` if not found, or nil+error on error
local function get_balancer(target, no_create)
  -- NOTE: only called upon first lookup, so `cache_only` limitations
  -- do not apply here
  local hostname = target.host

  -- first go and find the upstream object, from cache or the db
  local upstream, err = get_upstream_by_name(hostname)
  if upstream == false then
    return false -- no upstream by this name
  end
  if err then
    return nil, err -- there was an error
  end

<<<<<<< HEAD
  local balancer = balancers[upstream.name]
=======
  local balancer = balancers[upstream.id]
>>>>>>> f35518dd
  if not balancer then
    if no_create then
      return nil, "balancer not found"
    else
      log(ERR, "balancer not found for ", upstream.name, ", will create it")
      return create_balancer(upstream)
    end
<<<<<<< HEAD
  end

  return balancer, upstream
end


--==============================================================================
-- Event Callbacks
--==============================================================================


--------------------------------------------------------------------------------
-- Called on any changes to a target.
-- @param operation "create", "update" or "delete"
-- @param upstream Target table with `upstream_id` field
local function on_target_event(operation, target)
  local upstream_id = target.upstream_id

  singletons.cache:invalidate_local("balancer:targets:" .. upstream_id)

  local upstream = get_upstream_by_id(upstream_id)
  if not upstream then
    log(ERR, "target ", operation, ": upstream not found for ", upstream_id)
    return
=======
>>>>>>> f35518dd
  end

  return balancer, upstream
end


--==============================================================================
-- Event Callbacks
--==============================================================================


--------------------------------------------------------------------------------
-- Called on any changes to a target.
-- @param operation "create", "update" or "delete"
-- @param upstream Target table with `upstream_id` field
local function on_target_event(operation, target)
  local upstream_id = target.upstream_id

  singletons.cache:invalidate_local("balancer:targets:" .. upstream_id)

  local upstream = get_upstream_by_id(upstream_id)
  if not upstream then
    log(ERR, "target ", operation, ": upstream not found for ", upstream_id)
    return
  end

  local balancer = balancers[upstream.id]
  if not balancer then
    log(ERR, "target ", operation, ": balancer not found for ", upstream.name)
    return
  end

  local ok, err = check_target_history(upstream, balancer)
  if not ok then
    log(ERR, "failed checking target history for ", upstream.name, ":  ", err)
  end
end


--------------------------------------------------------------------------------
-- Called on any changes to an upstream.
-- @param operation "create", "update" or "delete"
-- @param upstream Upstream table with `id` and `name` fields
local function on_upstream_event(operation, upstream)

  if operation == "create" then
<<<<<<< HEAD
=======

    singletons.cache:invalidate_local("balancer:upstreams")

>>>>>>> f35518dd
    local _, err = create_balancer(upstream)
    if err then
      log(ERR, "failed creating balancer for ", upstream.name, ": ", err)
    end

  elseif operation == "delete" or operation == "update" then

<<<<<<< HEAD
    if operation == "delete" then
      singletons.cache:invalidate_local("balancer:upstreams")
=======
    singletons.cache:invalidate_local("balancer:upstreams")
    singletons.cache:invalidate_local("balancer:upstreams:" .. upstream.id)
    singletons.cache:invalidate_local("balancer:targets:"   .. upstream.id)

    local balancer = balancers[upstream.id]
    if balancer then
      stop_healthchecker(balancer)
    end

    if operation == "delete" then
      balancers[upstream.id] = nil
    else
      local _, err = create_balancer(upstream)
      if err then
        log(ERR, "failed recreating balancer for ", upstream.name, ": ", err)
      end
>>>>>>> f35518dd
    end
    singletons.cache:invalidate_local("balancer:upstreams:" .. upstream.id)
    singletons.cache:invalidate_local("balancer:targets:"   .. upstream.id)

<<<<<<< HEAD
    local balancer = balancers[upstream.name]
    if balancer then
      stop_healthchecker(balancer)
    end

    if operation == "delete" then
      balancers[upstream.name] = nil
    else
      local _, err = create_balancer(upstream)
      if err then
        log(ERR, "failed recreating balancer for ", upstream.name, ": ", err)
      end
    end

  end

end


-- Calculates hash-value.
-- Will only be called once per request, on first try.
-- @param upstream the upstream enity
-- @return integer value or nil if there is no hash to calculate
local create_hash = function(upstream)
  local hash_on = upstream.hash_on
  if hash_on == "none" then
    return -- not hashing, exit fast
  end

  local ctx = ngx.ctx
  local identifier
  local header_field_name = "hash_on_header"

  for _ = 1,2 do

    if hash_on == "consumer" then
      -- consumer, fallback to credential
      identifier = (ctx.authenticated_consumer or EMPTY_T).id or
                   (ctx.authenticated_credential or EMPTY_T).id

    elseif hash_on == "ip" then
      identifier = ngx.var.remote_addr

    elseif hash_on == "header" then
      identifier = ngx.req.get_headers()[upstream[header_field_name]]
      if type(identifier) == "table" then
        identifier = table_concat(identifier)
      end
    end

    if identifier then
      return crc32(identifier)
    end

=======
  end

end


-- Calculates hash-value.
-- Will only be called once per request, on first try.
-- @param upstream the upstream enity
-- @return integer value or nil if there is no hash to calculate
local create_hash = function(upstream)
  local hash_on = upstream.hash_on
  if hash_on == "none" then
    return -- not hashing, exit fast
  end

  local ctx = ngx.ctx
  local identifier
  local header_field_name = "hash_on_header"

  for _ = 1,2 do

    if hash_on == "consumer" then
      -- consumer, fallback to credential
      identifier = (ctx.authenticated_consumer or EMPTY_T).id or
                   (ctx.authenticated_credential or EMPTY_T).id

    elseif hash_on == "ip" then
      identifier = ngx.var.remote_addr

    elseif hash_on == "header" then
      identifier = ngx.req.get_headers()[upstream[header_field_name]]
      if type(identifier) == "table" then
        identifier = table_concat(identifier)
      end
    end

    if identifier then
      return crc32(identifier)
    end

>>>>>>> f35518dd
    -- we missed the first, so now try the fallback
    hash_on = upstream.hash_fallback
    header_field_name = "hash_fallback_header"
    if hash_on == "none" then
      return nil
    end
  end
  -- nothing found, leave without a hash
end


--==============================================================================
-- Initialize balancers
--==============================================================================


local function init()
  local upstreams, err = get_all_upstreams()
  if not upstreams then
    log(ngx.STDERR, "failed loading initial list of upstreams: ", err)
    return
  end

  local oks, errs = 0, 0
  for name, id in pairs(upstreams) do
    local upstream = get_upstream_by_id(id)
    local ok, err = create_balancer(upstream)
    if ok ~= nil then
      oks = oks + 1
    else
      log(ngx.STDERR, "failed creating balancer for ", name, ": ", err)
      errs = errs + 1
    end
  end
  log(DEBUG, "initialized ", oks, " balancer(s), ", errs, " error(s)")
end


--==============================================================================
-- Main entry point when resolving
--==============================================================================
<<<<<<< HEAD


=======


>>>>>>> f35518dd
--------------------------------------------------------------------------------
-- Resolves the target structure in-place (fields `ip`, `port`, and `hostname`).
--
-- If the hostname matches an 'upstream' pool, then it must be balanced in that
-- pool, in this case any port number provided will be ignored, as the pool
-- provides it.
--
-- @param target the data structure as defined in `core.access.before` where
-- it is created.
-- @param silent Do not produce body data (to be used in OpenResty contexts
-- which do not support sending it)
-- @return true on success, nil+error message+status code otherwise
local function execute(target)

  if target.type ~= "name" then
    -- it's an ip address (v4 or v6), so nothing we can do...
    target.ip = target.host
    target.port = target.port or 80 -- TODO: remove this fallback value
    target.hostname = target.host
    return true
  end

  -- when tries == 0,
  --   it runs before the `balancer` context (in the `access` context),
  -- when tries >= 2,
  --   then it performs a retry in the `balancer` context
  local dns_cache_only = target.try_count ~= 0
  local balancer, upstream, hash_value

  if dns_cache_only then
    -- retry, so balancer is already set if there was one
    balancer = target.balancer

  else
    -- first try, so try and find a matching balancer/upstream object
    balancer, upstream = get_balancer(target)
    if balancer == nil then -- `false` means no balancer, `nil` is error
      return nil, upstream, 500
    end

    if balancer then
      -- store for retries
      target.balancer = balancer

      -- calculate hash-value
      -- only add it if it doesn't exist, in case a plugin inserted one
      hash_value = target.hash_value
      if not hash_value then
        hash_value = create_hash(upstream)
        target.hash_value = hash_value
      end
    end
  end

  local ip, port, hostname
  if balancer then
    -- have to invoke the ring-balancer
    ip, port, hostname = balancer:getPeer(hash_value,
                                          target.try_count,
                                          dns_cache_only)
    if not ip and port == "No peers are available" then
      return nil, "failure to get a peer from the ring-balancer", 503
    end
    target.hash_value = hash_value

  else
    -- have to do a regular DNS lookup
    ip, port = toip(target.host, target.port, dns_cache_only)
    hostname = target.host
    if not ip and port == "dns server error: 3 name error" then
      return nil, "name resolution failed", 503
    end
  end

  if not ip then
    return nil, port, 500
  end

  target.ip = ip
  target.port = port
  target.hostname = hostname
  return true
end


--------------------------------------------------------------------------------
-- Update health status and broadcast to workers
-- @param upstream a table with upstream data
-- @param ip target IP
-- @param port target port
-- @param is_healthy boolean: true if healthy, false if unhealthy
-- @return true if posting event was successful, nil+error otherwise
local function post_health(upstream, ip, port, is_healthy)

<<<<<<< HEAD
  local balancer = balancers[upstream.name]
=======
  local balancer = balancers[upstream.id]
>>>>>>> f35518dd
  if not balancer then
    return nil, "Upstream " .. tostring(upstream.name) .. " has no balancer"
  end

  local healthchecker = healthcheckers[balancer]
  if not healthchecker then
    return nil, "no healthchecker found for " .. tostring(upstream.name)
  end

  return healthchecker:set_target_status(ip, port, is_healthy)
end


--------------------------------------------------------------------------------
-- for unit-testing purposes only
local function _get_healthchecker(balancer)
  return healthcheckers[balancer]
end


--------------------------------------------------------------------------------
-- for unit-testing purposes only
local function _get_target_history(balancer)
  return target_histories[balancer]
end


return {
  init = init,
  execute = execute,
  on_target_event = on_target_event,
  on_upstream_event = on_upstream_event,
  get_upstream_by_name = get_upstream_by_name,
  get_all_upstreams = get_all_upstreams,
  post_health = post_health,

  -- ones below are exported for test purposes only
  _create_balancer = create_balancer,
  _get_balancer = get_balancer,
  _get_healthchecker = _get_healthchecker,
  _get_target_history = _get_target_history,
  _load_upstreams_dict_into_memory = _load_upstreams_dict_into_memory,
  _load_upstream_into_memory = _load_upstream_into_memory,
  _load_targets_into_memory = _load_targets_into_memory,
  _create_hash = create_hash,
}<|MERGE_RESOLUTION|>--- conflicted
+++ resolved
@@ -317,11 +317,7 @@
 
     -- only make the new balancer available for other requests after it
     -- is fully set up.
-<<<<<<< HEAD
-    balancers[upstream.name] = balancer
-=======
     balancers[upstream.id] = balancer
->>>>>>> f35518dd
 
     return balancer
   end
@@ -468,11 +464,7 @@
     return nil, err -- there was an error
   end
 
-<<<<<<< HEAD
-  local balancer = balancers[upstream.name]
-=======
   local balancer = balancers[upstream.id]
->>>>>>> f35518dd
   if not balancer then
     if no_create then
       return nil, "balancer not found"
@@ -480,7 +472,6 @@
       log(ERR, "balancer not found for ", upstream.name, ", will create it")
       return create_balancer(upstream)
     end
-<<<<<<< HEAD
   end
 
   return balancer, upstream
@@ -505,32 +496,6 @@
   if not upstream then
     log(ERR, "target ", operation, ": upstream not found for ", upstream_id)
     return
-=======
->>>>>>> f35518dd
-  end
-
-  return balancer, upstream
-end
-
-
---==============================================================================
--- Event Callbacks
---==============================================================================
-
-
---------------------------------------------------------------------------------
--- Called on any changes to a target.
--- @param operation "create", "update" or "delete"
--- @param upstream Target table with `upstream_id` field
-local function on_target_event(operation, target)
-  local upstream_id = target.upstream_id
-
-  singletons.cache:invalidate_local("balancer:targets:" .. upstream_id)
-
-  local upstream = get_upstream_by_id(upstream_id)
-  if not upstream then
-    log(ERR, "target ", operation, ": upstream not found for ", upstream_id)
-    return
   end
 
   local balancer = balancers[upstream.id]
@@ -553,12 +518,9 @@
 local function on_upstream_event(operation, upstream)
 
   if operation == "create" then
-<<<<<<< HEAD
-=======
 
     singletons.cache:invalidate_local("balancer:upstreams")
 
->>>>>>> f35518dd
     local _, err = create_balancer(upstream)
     if err then
       log(ERR, "failed creating balancer for ", upstream.name, ": ", err)
@@ -566,10 +528,6 @@
 
   elseif operation == "delete" or operation == "update" then
 
-<<<<<<< HEAD
-    if operation == "delete" then
-      singletons.cache:invalidate_local("balancer:upstreams")
-=======
     singletons.cache:invalidate_local("balancer:upstreams")
     singletons.cache:invalidate_local("balancer:upstreams:" .. upstream.id)
     singletons.cache:invalidate_local("balancer:targets:"   .. upstream.id)
@@ -581,24 +539,6 @@
 
     if operation == "delete" then
       balancers[upstream.id] = nil
-    else
-      local _, err = create_balancer(upstream)
-      if err then
-        log(ERR, "failed recreating balancer for ", upstream.name, ": ", err)
-      end
->>>>>>> f35518dd
-    end
-    singletons.cache:invalidate_local("balancer:upstreams:" .. upstream.id)
-    singletons.cache:invalidate_local("balancer:targets:"   .. upstream.id)
-
-<<<<<<< HEAD
-    local balancer = balancers[upstream.name]
-    if balancer then
-      stop_healthchecker(balancer)
-    end
-
-    if operation == "delete" then
-      balancers[upstream.name] = nil
     else
       local _, err = create_balancer(upstream)
       if err then
@@ -646,48 +586,6 @@
       return crc32(identifier)
     end
 
-=======
-  end
-
-end
-
-
--- Calculates hash-value.
--- Will only be called once per request, on first try.
--- @param upstream the upstream enity
--- @return integer value or nil if there is no hash to calculate
-local create_hash = function(upstream)
-  local hash_on = upstream.hash_on
-  if hash_on == "none" then
-    return -- not hashing, exit fast
-  end
-
-  local ctx = ngx.ctx
-  local identifier
-  local header_field_name = "hash_on_header"
-
-  for _ = 1,2 do
-
-    if hash_on == "consumer" then
-      -- consumer, fallback to credential
-      identifier = (ctx.authenticated_consumer or EMPTY_T).id or
-                   (ctx.authenticated_credential or EMPTY_T).id
-
-    elseif hash_on == "ip" then
-      identifier = ngx.var.remote_addr
-
-    elseif hash_on == "header" then
-      identifier = ngx.req.get_headers()[upstream[header_field_name]]
-      if type(identifier) == "table" then
-        identifier = table_concat(identifier)
-      end
-    end
-
-    if identifier then
-      return crc32(identifier)
-    end
-
->>>>>>> f35518dd
     -- we missed the first, so now try the fallback
     hash_on = upstream.hash_fallback
     header_field_name = "hash_fallback_header"
@@ -729,13 +627,8 @@
 --==============================================================================
 -- Main entry point when resolving
 --==============================================================================
-<<<<<<< HEAD
-
-
-=======
-
-
->>>>>>> f35518dd
+
+
 --------------------------------------------------------------------------------
 -- Resolves the target structure in-place (fields `ip`, `port`, and `hostname`).
 --
@@ -830,11 +723,7 @@
 -- @return true if posting event was successful, nil+error otherwise
 local function post_health(upstream, ip, port, is_healthy)
 
-<<<<<<< HEAD
-  local balancer = balancers[upstream.name]
-=======
   local balancer = balancers[upstream.id]
->>>>>>> f35518dd
   if not balancer then
     return nil, "Upstream " .. tostring(upstream.name) .. " has no balancer"
   end
