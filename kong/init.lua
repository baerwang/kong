-- Kong, the biggest ape in town
--
--     /\  ____
--     <> ( oo )
--     <>_| ^^ |_
--     <>   @    \
--    /~~\ . . _ |
--   /~~~~\    | |
--  /~~~~~~\/ _| |
--  |[][][]/ / [m]
--  |[][][[m]
--  |[][][]|
--  |[][][]|
--  |[][][]|
--  |[][][]|
--  |[][][]|
--  |[][][]|
--  |[][][]|
--  |[][][]|
--  |[|--|]|
--  |[|  |]|
--  ========
-- ==========
-- |[[    ]]|
-- ==========

pcall(require, "luarocks.loader")


assert(package.loaded["resty.core"], "lua-resty-core must be loaded; make " ..
                                     "sure 'lua_load_resty_core' is not "..
                                     "disabled.")


local constants = require "kong.constants"
do
  -- let's ensure the required shared dictionaries are
  -- declared via lua_shared_dict in the Nginx conf

  for _, dict in ipairs(constants.DICTS) do
    if not ngx.shared[dict] then
      return error("missing shared dict '" .. dict .. "' in Nginx "          ..
                   "configuration, are you using a custom template? "        ..
                   "Make sure the 'lua_shared_dict " .. dict .. " [SIZE];' " ..
                   "directive is defined.")
    end
  end

  -- if we're running `nginx -t` then don't initialize
  if os.getenv("KONG_NGINX_CONF_CHECK") then
    return {
      init = function() end,
    }
  end
end


require("kong.globalpatches")()


local kong_global = require "kong.global"
local PHASES = kong_global.phases


_G.kong = kong_global.new() -- no versioned PDK for plugins for now


local DB = require "kong.db"
local dns = require "kong.tools.dns"
local meta = require "kong.meta"
local lapis = require "lapis"
local runloop = require "kong.runloop.handler"
local clustering = require "kong.clustering"
local singletons = require "kong.singletons"
local declarative = require "kong.db.declarative"
local ngx_balancer = require "ngx.balancer"
local kong_resty_ctx = require "kong.resty.ctx"
local certificate = require "kong.runloop.certificate"
local concurrency = require "kong.concurrency"
local cache_warmup = require "kong.cache_warmup"
local balancer_execute = require("kong.runloop.balancer").execute
local kong_error_handlers = require "kong.error_handlers"
local migrations_utils = require "kong.cmd.utils.migrations"
local go = require "kong.db.dao.plugins.go"


local kong             = kong
local ngx              = ngx
local now              = ngx.now
local update_time      = ngx.update_time
local var              = ngx.var
local arg              = ngx.arg
local header           = ngx.header
local ngx_log          = ngx.log
local ngx_ALERT        = ngx.ALERT
local ngx_CRIT         = ngx.CRIT
local ngx_ERR          = ngx.ERR
local ngx_WARN         = ngx.WARN
local ngx_INFO         = ngx.INFO
local ngx_DEBUG        = ngx.DEBUG
local subsystem        = ngx.config.subsystem
local type             = type
local error            = error
local ipairs           = ipairs
local assert           = assert
local tostring         = tostring
local coroutine        = coroutine
local get_last_failure = ngx_balancer.get_last_failure
local set_current_peer = ngx_balancer.set_current_peer
local set_timeouts     = ngx_balancer.set_timeouts
local set_more_tries   = ngx_balancer.set_more_tries
local enable_keepalive = ngx_balancer.enable_keepalive
if not enable_keepalive then
  ngx_log(ngx_WARN, "missing method 'ngx_balancer.enable_keepalive()' ",
                    "(was the dyn_upstream_keepalive patch applied?) ",
                    "set the 'nginx_upstream_keepalive' configuration ",
                    "property instead of 'upstream_keepalive_pool_size'")
end


local declarative_entities
local declarative_meta
local schema_state


local stash_init_worker_error
local log_init_worker_errors
do
  local init_worker_errors
  local init_worker_errors_str
  local ctx_k = {}


  stash_init_worker_error = function(err)
    if err == nil then
      return
    end

    err = tostring(err)

    if not init_worker_errors then
      init_worker_errors = {}
    end

    table.insert(init_worker_errors, err)
    init_worker_errors_str = table.concat(init_worker_errors, ", ")

    return ngx_log(ngx_CRIT, "worker initialization error: ", err,
                             "; this node must be restarted")
  end


  log_init_worker_errors = function(ctx)
    if not init_worker_errors_str or ctx[ctx_k] then
      return
    end

    ctx[ctx_k] = true

    return ngx_log(ngx_ALERT, "unsafe request processing due to earlier ",
                              "initialization errors; this node must be ",
                              "restarted (", init_worker_errors_str, ")")
  end
end


local reset_kong_shm
do
  local preserve_keys = {
    "kong:node_id",
    "kong:cache:kong_db_cache:curr_mlcache",
    "kong:cache:kong_core_db_cache:curr_mlcache",
    "cluster_events:at",
    "events:requests",
    "events:requests:http",
    "events:requests:https",
    "events:requests:h2c",
    "events:requests:h2",
    "events:requests:grpc",
    "events:requests:grpcs",
    "events:requests:ws",
    "events:requests:wss",
    "events:streams",
    "events:streams:tcp",
    "events:streams:tls",
    "events:requests:go_plugins",
  }

  reset_kong_shm = function()
    local preserved = {}

    for _, key in ipairs(preserve_keys) do
      preserved[key] = ngx.shared.kong:get(key) -- ignore errors
    end

    local current_page = preserved["kong:cache:kong_db_cache:curr_mlcache"] or 1
    local suffix = current_page == 1 and "" or "_2"

    local shms = {
      "kong",
      "kong_locks",
      "kong_healthchecks",
      "kong_cluster_events",
      "kong_rate_limiting_counters",
      "kong_core_db_cache" .. suffix,
      "kong_core_db_cache_miss" .. suffix,
      "kong_db_cache" .. suffix,
      "kong_db_cache_miss" .. suffix,
      "kong_clustering",
    }

    for _, shm in ipairs(shms) do
      local dict = ngx.shared[shm]
      if dict then
        dict:flush_all()
        dict:flush_expired(0)
      end
    end

    for _, key in ipairs(preserve_keys) do
      ngx.shared.kong:set(key, preserved[key])
    end
  end
end


local function execute_plugins_iterator(plugins_iterator, phase, ctx)
  local old_ws
  local delay_response

  if ctx then
    old_ws = ctx.workspace
    delay_response = phase == "access" or nil
    ctx.delay_response = delay_response
  end

  for plugin, configuration in plugins_iterator:iterate(phase, ctx) do
    if ctx then
      if plugin.handler._go then
        ctx.ran_go_plugin = true
      end

      kong_global.set_named_ctx(kong, "plugin", plugin.handler)
    end

    kong_global.set_namespaced_log(kong, plugin.name)

    if not delay_response then
      plugin.handler[phase](plugin.handler, configuration)

    elseif not ctx.delayed_response then
      local co = coroutine.create(plugin.handler.access)
      local cok, cerr = coroutine.resume(co, plugin.handler, configuration)
      if not cok then
        kong.log.err(cerr)
        ctx.delayed_response = {
          status_code = 500,
          content = { message  = "An unexpected error occurred" },
        }
      end
    end

    kong_global.reset_log(kong)

    if old_ws then
      ctx.workspace = old_ws
    end
  end
end


local function execute_cache_warmup(kong_config)
  if kong_config.database == "off" then
    return true
  end

  if ngx.worker.id() == 0 then
    local ok, err = cache_warmup.execute(kong_config.db_cache_warmup_entities)
    if not ok then
      return nil, err
    end
  end

  return true
end


local function get_now_ms()
  update_time()
  return now() * 1000 -- time is kept in seconds with millisecond resolution.
end


local function flush_delayed_response(ctx)
  ctx.delay_response = nil
  ctx.buffered_proxying = nil

  if type(ctx.delayed_response_callback) == "function" then
    ctx.delayed_response_callback(ctx)
    return -- avoid tail call
  end

  kong.response.exit(ctx.delayed_response.status_code,
                     ctx.delayed_response.content,
                     ctx.delayed_response.headers)
end


local function parse_declarative_config(kong_config)
  if kong_config.database ~= "off" then
    return {}, nil, {}
  end

  local dc = declarative.new_config(kong_config)

  if not kong_config.declarative_config then
    -- return an empty configuration,
    -- including only the default workspace
    local entities, _, _, meta = dc:parse_table({ _format_version = "2.1" })
    return entities, nil, meta
  end

  local entities, err, _, meta = dc:parse_file(kong_config.declarative_config)
  if not entities then
    return nil, "error parsing declarative config file " ..
                kong_config.declarative_config .. ":\n" .. err
  end

  return entities, nil, meta
end


local function load_declarative_config(kong_config, entities, meta)
  if kong_config.database ~= "off" then
    return true
  end

  local opts = {
    name = "declarative_config",
  }

  local ok, err = concurrency.with_worker_mutex(opts, function()
    local value = ngx.shared.kong:get("declarative_config:loaded")
    if value then
      return true
    end

    local ok, err = declarative.load_into_cache(entities, meta)
    if not ok then
      return nil, err
    end

    if kong_config.declarative_config then
      kong.log.notice("declarative config loaded from ",
                      kong_config.declarative_config)
    end

    ok, err = ngx.shared.kong:safe_set("declarative_config:loaded", true)
    if not ok then
      kong.log.warn("failed marking declarative_config as loaded: ", err)
    end

    return true
  end)

  if ok then
    local default_ws = kong.db.workspaces:select_by_name("default")
    kong.default_workspace = default_ws and default_ws.id or kong.default_workspace

    ok, err = runloop.build_plugins_iterator("init")
    if not ok then
      return nil, "error building initial plugins iterator: " .. err
    end

    ok, err = runloop.build_router("init")
    if not ok then
      return nil, "error building initial router: " .. err
    end
  end

  return ok, err
end


local function list_migrations(migtable)
  local list = {}
  for _, t in ipairs(migtable) do
    local mignames = {}
    for _, mig in ipairs(t.migrations) do
      table.insert(mignames, mig.name)
    end
    table.insert(list, string.format("%s (%s)", t.subsystem,
                       table.concat(mignames, ", ")))
  end
  return table.concat(list, " ")
end


-- Kong public context handlers.
-- @section kong_handlers

local Kong = {}


function Kong.init()
  reset_kong_shm()

  -- special math.randomseed from kong.globalpatches not taking any argument.
  -- Must only be called in the init or init_worker phases, to avoid
  -- duplicated seeds.
  math.randomseed()

  local pl_path = require "pl.path"
  local conf_loader = require "kong.conf_loader"

  -- check if kong global is the correct one
  if not kong.version then
    error("configuration error: make sure your template is not setting a " ..
          "global named 'kong' (please use 'Kong' instead)")
  end

  -- retrieve kong_config
  local conf_path = pl_path.join(ngx.config.prefix(), ".kong_env")
  local config = assert(conf_loader(conf_path, nil, { from_kong_env = true }))

  kong_global.init_pdk(kong, config, nil) -- nil: latest PDK

  local db = assert(DB.new(config))
  assert(db:init_connector())

  schema_state = assert(db:schema_state())
  migrations_utils.check_state(schema_state)

  if schema_state.missing_migrations or schema_state.pending_migrations then
    if schema_state.missing_migrations then
      ngx_log(ngx_WARN, "database is missing some migrations:\n",
                        schema_state.missing_migrations)
    end

    if schema_state.pending_migrations then
      ngx_log(ngx_WARN, "database has pending migrations:\n",
                        schema_state.pending_migrations)
    end
  end

  assert(db:connect())
  assert(db.plugins:check_db_against_config(config.loaded_plugins))

  -- LEGACY
  singletons.dns = dns(config)
  singletons.configuration = config
  singletons.db = db
  -- /LEGACY

  kong.db = db
  kong.dns = singletons.dns

  if subsystem == "stream" or config.proxy_ssl_enabled then
    certificate.init()
  end

  if subsystem == "http" then
    clustering.init(config)
  end

  -- Load plugins as late as possible so that everything is set up
  assert(db.plugins:load_plugin_schemas(config.loaded_plugins))

  if kong.configuration.database == "off" then

    local err
    declarative_entities, err, declarative_meta = parse_declarative_config(kong.configuration)
    if not declarative_entities then
      error(err)
    end

  else
    local default_ws = db.workspaces:select_by_name("default")
    kong.default_workspace = default_ws and default_ws.id

    local ok, err = runloop.build_plugins_iterator("init")
    if not ok then
      error("error building initial plugins: " .. tostring(err))
    end

    assert(runloop.build_router("init"))
  end

  db:close()
end


function Kong.init_worker()
  kong_global.set_phase(kong, PHASES.init_worker)

  -- special math.randomseed from kong.globalpatches not taking any argument.
  -- Must only be called in the init or init_worker phases, to avoid
  -- duplicated seeds.
  math.randomseed()


  -- init DB


  local ok, err = kong.db:init_worker()
  if not ok then
    stash_init_worker_error("failed to instantiate 'kong.db' module: " .. err)
    return
  end


  if ngx.worker.id() == 0 then
    if schema_state.missing_migrations then
      ngx_log(ngx_WARN, "missing migrations: ",
              list_migrations(schema_state.missing_migrations))
    end

    if schema_state.pending_migrations then
      ngx_log(ngx_INFO, "starting with pending migrations: ",
              list_migrations(schema_state.pending_migrations))
    end
  end

  local worker_events, err = kong_global.init_worker_events()
  if not worker_events then
    stash_init_worker_error("failed to instantiate 'kong.worker_events' " ..
                            "module: " .. err)
    return
  end
  kong.worker_events = worker_events

  local cluster_events, err = kong_global.init_cluster_events(kong.configuration, kong.db)
  if not cluster_events then
    stash_init_worker_error("failed to instantiate 'kong.cluster_events' " ..
                            "module: " .. err)
    return
  end
  kong.cluster_events = cluster_events

  local cache, err = kong_global.init_cache(kong.configuration, cluster_events, worker_events)
  if not cache then
    stash_init_worker_error("failed to instantiate 'kong.cache' module: " ..
                            err)
    return
  end
  kong.cache = cache

  local core_cache, err = kong_global.init_core_cache(kong.configuration, cluster_events, worker_events)
  if not core_cache then
    stash_init_worker_error("failed to instantiate 'kong.core_cache' module: " ..
                            err)
    return
  end
  kong.core_cache = core_cache

  ok, err = runloop.set_init_versions_in_cache()
  if not ok then
    stash_init_worker_error(err) -- 'err' fully formatted
    return
  end

  -- LEGACY
  singletons.cache          = cache
  singletons.core_cache     = core_cache
  singletons.worker_events  = worker_events
  singletons.cluster_events = cluster_events
  -- /LEGACY

  kong.db:set_events_handler(worker_events)

  ok, err = load_declarative_config(kong.configuration,
    declarative_entities, declarative_meta)
  if not ok then
    stash_init_worker_error("failed to load declarative config file: " .. err)
    return
  end

  ok, err = execute_cache_warmup(kong.configuration)
  if not ok then
    ngx_log(ngx_ERR, "failed to warm up the DB cache: " .. err)
  end

  runloop.init_worker.before()

  -- run plugins init_worker context
  ok, err = runloop.update_plugins_iterator()
  if not ok then
    stash_init_worker_error("failed to build the plugins iterator: " .. err)
    return
  end

  local plugins_iterator = runloop.get_plugins_iterator()
  execute_plugins_iterator(plugins_iterator, "init_worker")

  runloop.init_worker.after()

  if go.is_on() then
    go.manage_pluginserver()
  end

  if subsystem == "http" then
    clustering.init_worker(kong.configuration)
  end
end


function Kong.preread()
  local ctx = ngx.ctx
  if not ctx.KONG_PROCESSING_START then
    ctx.KONG_PROCESSING_START = get_now_ms()
  end

  if not ctx.KONG_PREREAD_START then
    ctx.KONG_PREREAD_START = ctx.KONG_PROCESSING_START
  end

  kong_global.set_phase(kong, PHASES.preread)

  log_init_worker_errors(ctx)

  runloop.preread.before(ctx)

  local plugins_iterator = runloop.get_updated_plugins_iterator()
  execute_plugins_iterator(plugins_iterator, "preread", ctx)

  if not ctx.service then
    ctx.KONG_PREREAD_ENDED_AT = get_now_ms()
    ctx.KONG_PREREAD_TIME = ctx.KONG_PREREAD_ENDED_AT - ctx.KONG_PREREAD_START

    ngx_log(ngx_WARN, "no Service found with those values")
    return ngx.exit(503)
  end

  runloop.preread.after(ctx)

  ctx.KONG_PREREAD_ENDED_AT = get_now_ms()
  ctx.KONG_PREREAD_TIME = ctx.KONG_PREREAD_ENDED_AT - ctx.KONG_PREREAD_START

  -- we intent to proxy, though balancer may fail on that
  ctx.KONG_PROXIED = true
end


function Kong.ssl_certificate()
  kong_global.set_phase(kong, PHASES.certificate)

  -- this doesn't really work across the phases currently (OpenResty 1.13.6.2),
  -- but it returns a table (rewrite phase clears it)
  local ctx = ngx.ctx
  log_init_worker_errors(ctx)

  -- this is the first phase to run on an HTTPS request
  ngx.ctx.workspace = kong.default_workspace

  runloop.certificate.before(ctx)
  local plugins_iterator = runloop.get_updated_plugins_iterator()
  execute_plugins_iterator(plugins_iterator, "certificate", ctx)
  runloop.certificate.after(ctx)
end


function Kong.rewrite()
  local proxy_mode = var.kong_proxy_mode
  if proxy_mode == "grpc" or proxy_mode == "unbuffered"  then
    kong_resty_ctx.apply_ref() -- if kong_proxy_mode is gRPC/unbuffered, this is executing
    kong_resty_ctx.stash_ref() -- after an internal redirect. Restore (and restash)
                               -- context to avoid re-executing phases

    local ctx = ngx.ctx
    ctx.KONG_REWRITE_ENDED_AT = get_now_ms()
    ctx.KONG_REWRITE_TIME = ctx.KONG_REWRITE_ENDED_AT - ctx.KONG_REWRITE_START

    return
  end

  local ctx = ngx.ctx
  if not ctx.KONG_PROCESSING_START then
    ctx.KONG_PROCESSING_START = ngx.req.start_time() * 1000
  end

  if not ctx.KONG_REWRITE_START then
    ctx.KONG_REWRITE_START = get_now_ms()
  end

  kong_global.set_phase(kong, PHASES.rewrite)
  kong_resty_ctx.stash_ref()

  local is_https = var.https == "on"
  if not is_https then
    log_init_worker_errors(ctx)
  end

  runloop.rewrite.before(ctx)

  -- On HTTPS requests, the plugins iterator is already updated in the ssl_certificate phase
  local plugins_iterator
  if is_https then
    plugins_iterator = runloop.get_plugins_iterator()
  else
    -- this is the first phase to run on a plain HTTP request
    ngx.ctx.workspace = kong.default_workspace

    plugins_iterator = runloop.get_updated_plugins_iterator()
  end

  ctx.workspace = kong.default_workspace
  execute_plugins_iterator(plugins_iterator, "rewrite", ctx)

  runloop.rewrite.after(ctx)

  ctx.KONG_REWRITE_ENDED_AT = get_now_ms()
  ctx.KONG_REWRITE_TIME = ctx.KONG_REWRITE_ENDED_AT - ctx.KONG_REWRITE_START
end


function Kong.access()
  local ctx = ngx.ctx
  if not ctx.KONG_ACCESS_START then
    ctx.KONG_ACCESS_START = get_now_ms()

    if ctx.KONG_REWRITE_START and not ctx.KONG_REWRITE_ENDED_AT then
      ctx.KONG_REWRITE_ENDED_AT = ctx.KONG_ACCESS_START
      ctx.KONG_REWRITE_TIME = ctx.KONG_REWRITE_ENDED_AT - ctx.KONG_REWRITE_START
    end
  end

  kong_global.set_phase(kong, PHASES.access)

  runloop.access.before(ctx)

  local plugins_iterator = runloop.get_plugins_iterator()

  execute_plugins_iterator(plugins_iterator, "access", ctx)

  if ctx.delayed_response then
    ctx.KONG_ACCESS_ENDED_AT = get_now_ms()
    ctx.KONG_ACCESS_TIME = ctx.KONG_ACCESS_ENDED_AT - ctx.KONG_ACCESS_START
    ctx.KONG_RESPONSE_LATENCY = ctx.KONG_ACCESS_ENDED_AT - ctx.KONG_PROCESSING_START

    return flush_delayed_response(ctx)
  end

  ctx.delay_response = nil

  if not ctx.service then
    ctx.KONG_ACCESS_ENDED_AT = get_now_ms()
    ctx.KONG_ACCESS_TIME = ctx.KONG_ACCESS_ENDED_AT - ctx.KONG_ACCESS_START
    ctx.KONG_RESPONSE_LATENCY = ctx.KONG_ACCESS_ENDED_AT - ctx.KONG_PROCESSING_START

    ctx.buffered_proxying = nil

    return kong.response.exit(503, { message = "no Service found with those values"})
  end

  runloop.access.after(ctx)

  ctx.KONG_ACCESS_ENDED_AT = get_now_ms()
  ctx.KONG_ACCESS_TIME = ctx.KONG_ACCESS_ENDED_AT - ctx.KONG_ACCESS_START

  -- we intent to proxy, though balancer may fail on that
  ctx.KONG_PROXIED = true

  if ctx.buffered_proxying and ngx.req.http_version() < 2 then
    return Kong.response()
  end
end

do
  local HTTP_METHODS = {
    GET       = ngx.HTTP_GET,
    HEAD      = ngx.HTTP_HEAD,
    PUT       = ngx.HTTP_PUT,
    POST      = ngx.HTTP_POST,
    DELETE    = ngx.HTTP_DELETE,
    OPTIONS   = ngx.HTTP_OPTIONS,
    MKCOL     = ngx.HTTP_MKCOL,
    COPY      = ngx.HTTP_COPY,
    MOVE      = ngx.HTTP_MOVE,
    PROPFIND  = ngx.HTTP_PROPFIND,
    PROPPATCH = ngx.HTTP_PROPPATCH,
    LOCK      = ngx.HTTP_LOCK,
    UNLOCK    = ngx.HTTP_UNLOCK,
    PATCH     = ngx.HTTP_PATCH,
    TRACE     = ngx.HTTP_TRACE,
  }

  function Kong.response()
    local plugins_iterator = runloop.get_plugins_iterator()

    local ctx = ngx.ctx

    -- buffered proxying (that also executes the balancer)
    ngx.req.read_body()

    local options = {
      always_forward_body = true,
      share_all_vars      = true,
      method              = HTTP_METHODS[ngx.req.get_method()],
      ctx                 = ctx,
    }

    local res = ngx.location.capture("/kong_buffered_http", options)
    if res.truncated then
      ngx.status = 502
      return kong_error_handlers(ngx)
    end

    local status = res.status
    local headers = res.header
    local body = res.body

    ctx.buffered_status = status
    ctx.buffered_headers = headers
    ctx.buffered_body = body

    -- fake response phase (this runs after the balancer)
    if not ctx.KONG_RESPONSE_START then
      ctx.KONG_RESPONSE_START = get_now_ms()

      if ctx.KONG_BALANCER_START and not ctx.KONG_BALANCER_ENDED_AT then
        ctx.KONG_BALANCER_ENDED_AT = ctx.KONG_RESPONSE_START
        ctx.KONG_BALANCER_TIME = ctx.KONG_BALANCER_ENDED_AT -
          ctx.KONG_BALANCER_START
      end
    end

    if not ctx.KONG_WAITING_TIME then
      ctx.KONG_WAITING_TIME = ctx.KONG_RESPONSE_START -
        (ctx.KONG_BALANCER_ENDED_AT or ctx.KONG_ACCESS_ENDED_AT)
    end

    if not ctx.KONG_PROXY_LATENCY then
      ctx.KONG_PROXY_LATENCY = ctx.KONG_RESPONSE_START - ctx.KONG_PROCESSING_START
    end

    kong_global.set_phase(kong, PHASES.response)

    kong.response.set_status(status)
    kong.response.set_headers(headers)

    runloop.response.before(ctx)
    execute_plugins_iterator(plugins_iterator, "response", ctx)
    runloop.response.after(ctx)

    ctx.KONG_RESPONSE_ENDED_AT = get_now_ms()
    ctx.KONG_RESPONSE_TIME = ctx.KONG_RESPONSE_ENDED_AT - ctx.KONG_RESPONSE_START

    -- buffered response
    ngx.print(body)
    -- jump over the balancer to header_filter
    ngx.exit(status)
  end
end


function Kong.balancer()
  -- This may be called multiple times, and no yielding here!
  local now_ms = get_now_ms()

  local ctx = ngx.ctx
  if not ctx.KONG_BALANCER_START then
    ctx.KONG_BALANCER_START = now_ms

    if subsystem == "stream" then
      if ctx.KONG_PREREAD_START and not ctx.KONG_PREREAD_ENDED_AT then
        ctx.KONG_PREREAD_ENDED_AT = ctx.KONG_BALANCER_START
        ctx.KONG_PREREAD_TIME = ctx.KONG_PREREAD_ENDED_AT -
                                ctx.KONG_PREREAD_START
      end

    else
      if ctx.KONG_REWRITE_START and not ctx.KONG_REWRITE_ENDED_AT then
        ctx.KONG_REWRITE_ENDED_AT = ctx.KONG_ACCESS_START or
                                    ctx.KONG_BALANCER_START
        ctx.KONG_REWRITE_TIME = ctx.KONG_REWRITE_ENDED_AT -
                                ctx.KONG_REWRITE_START
      end

      if ctx.KONG_ACCESS_START and not ctx.KONG_ACCESS_ENDED_AT then
        ctx.KONG_ACCESS_ENDED_AT = ctx.KONG_BALANCER_START
        ctx.KONG_ACCESS_TIME = ctx.KONG_ACCESS_ENDED_AT -
                               ctx.KONG_ACCESS_START
      end
    end
  end

  kong_global.set_phase(kong, PHASES.balancer)

  local balancer_data = ctx.balancer_data
  local tries = balancer_data.tries
  local current_try = {}
  balancer_data.try_count = balancer_data.try_count + 1
  tries[balancer_data.try_count] = current_try

  current_try.balancer_start = now_ms

  if balancer_data.try_count > 1 then
    -- only call balancer on retry, first one is done in `runloop.access.after`
    -- which runs in the ACCESS context and hence has less limitations than
    -- this BALANCER context where the retries are executed

    -- record failure data
    local previous_try = tries[balancer_data.try_count - 1]
    previous_try.state, previous_try.code = get_last_failure()

    -- Report HTTP status for health checks
    local balancer = balancer_data.balancer
    if balancer then
      if previous_try.state == "failed" then
        if previous_try.code == 504 then
          balancer.report_timeout(balancer_data.balancer_handle)
        else
          balancer.report_tcp_failure(balancer_data.balancer_handle)
        end

      else
        balancer.report_http_status(balancer_data.balancer_handle,
                                    previous_try.code)
      end
    end

    local ok, err, errcode = balancer_execute(balancer_data)
    if not ok then
      ngx_log(ngx_ERR, "failed to retry the dns/balancer resolver for ",
              tostring(balancer_data.host), "' with: ", tostring(err))

      ctx.KONG_BALANCER_ENDED_AT = get_now_ms()
      ctx.KONG_BALANCER_TIME = ctx.KONG_BALANCER_ENDED_AT - ctx.KONG_BALANCER_START
      ctx.KONG_PROXY_LATENCY = ctx.KONG_BALANCER_ENDED_AT - ctx.KONG_PROCESSING_START

      return ngx.exit(errcode)
    end

  else
    -- first try, so set the max number of retries
    local retries = balancer_data.retries
    if retries > 0 then
      set_more_tries(retries)
    end
  end

  local pool_opts
  local kong_conf = kong.configuration

  if enable_keepalive and kong_conf.upstream_keepalive_pool_size > 0
     and subsystem == "http"
  then
    local pool = balancer_data.ip .. "|" .. balancer_data.port

    if balancer_data.scheme == "https" then
      -- upstream_host is SNI
      pool = pool .. "|" .. ngx.var.upstream_host

      if ctx.service and ctx.service.client_certificate then
        pool = pool .. "|" .. ctx.service.client_certificate.id
      end
    end

    pool_opts = {
      pool = pool,
      pool_size = kong_conf.upstream_keepalive_pool_size,
    }
  end

  current_try.ip   = balancer_data.ip
  current_try.port = balancer_data.port

  -- set the targets as resolved
  ngx_log(ngx_DEBUG, "setting address (try ", balancer_data.try_count, "): ",
                     balancer_data.ip, ":", balancer_data.port)
  local ok, err = set_current_peer(balancer_data.ip, balancer_data.port, pool_opts)
  if not ok then
    ngx_log(ngx_ERR, "failed to set the current peer (address: ",
            tostring(balancer_data.ip), " port: ", tostring(balancer_data.port),
            "): ", tostring(err))

    ctx.KONG_BALANCER_ENDED_AT = get_now_ms()
    ctx.KONG_BALANCER_TIME = ctx.KONG_BALANCER_ENDED_AT - ctx.KONG_BALANCER_START
    ctx.KONG_PROXY_LATENCY = ctx.KONG_BALANCER_ENDED_AT - ctx.KONG_PROCESSING_START

    return ngx.exit(500)
  end

  ok, err = set_timeouts(balancer_data.connect_timeout / 1000,
                         balancer_data.send_timeout / 1000,
                         balancer_data.read_timeout / 1000)
  if not ok then
    ngx_log(ngx_ERR, "could not set upstream timeouts: ", err)
  end

  if pool_opts then
    ok, err = enable_keepalive(kong_conf.upstream_keepalive_idle_timeout,
                               kong_conf.upstream_keepalive_max_requests)
    if not ok then
      ngx_log(ngx_ERR, "could not enable connection keepalive: ", err)
    end

    ngx_log(ngx_DEBUG, "enabled connection keepalive (pool=", pool_opts.pool,
                       ", pool_size=", pool_opts.pool_size,
                       ", idle_timeout=", kong_conf.upstream_keepalive_idle_timeout,
                       ", max_requests=", kong_conf.upstream_keepalive_max_requests, ")")
  end

  -- record overall latency
  ctx.KONG_BALANCER_ENDED_AT = get_now_ms()
  ctx.KONG_BALANCER_TIME = ctx.KONG_BALANCER_ENDED_AT - ctx.KONG_BALANCER_START

  -- record try-latency
  local try_latency = ctx.KONG_BALANCER_ENDED_AT - current_try.balancer_start
  current_try.balancer_latency = try_latency

  -- time spent in Kong before sending the request to upstream
  -- start_time() is kept in seconds with millisecond resolution.
  ctx.KONG_PROXY_LATENCY = ctx.KONG_BALANCER_ENDED_AT - ctx.KONG_PROCESSING_START
end


function Kong.header_filter()
  local ctx = ngx.ctx
  if not ctx.KONG_PROCESSING_START then
    ctx.KONG_PROCESSING_START = ngx.req.start_time() * 1000
  end

  if not ctx.workspace then
    ctx.workspace = kong.default_workspace
  end

  if not ctx.KONG_HEADER_FILTER_START then
    ctx.KONG_HEADER_FILTER_START = get_now_ms()

    if ctx.KONG_REWRITE_START and not ctx.KONG_REWRITE_ENDED_AT then
      ctx.KONG_REWRITE_ENDED_AT = ctx.KONG_BALANCER_START or
                                  ctx.KONG_ACCESS_START or
                                  ctx.KONG_RESPONSE_START or
                                  ctx.KONG_HEADER_FILTER_START
      ctx.KONG_REWRITE_TIME = ctx.KONG_REWRITE_ENDED_AT -
                              ctx.KONG_REWRITE_START
    end

    if ctx.KONG_ACCESS_START and not ctx.KONG_ACCESS_ENDED_AT then
      ctx.KONG_ACCESS_ENDED_AT = ctx.KONG_BALANCER_START or
                                 ctx.KONG_RESPONSE_START or
                                 ctx.KONG_HEADER_FILTER_START
      ctx.KONG_ACCESS_TIME = ctx.KONG_ACCESS_ENDED_AT -
                             ctx.KONG_ACCESS_START
    end

    if ctx.KONG_BALANCER_START and not ctx.KONG_BALANCER_ENDED_AT then
      ctx.KONG_BALANCER_ENDED_AT = ctx.KONG_RESPONSE_START or
                                   ctx.KONG_HEADER_FILTER_START
      ctx.KONG_BALANCER_TIME = ctx.KONG_BALANCER_ENDED_AT -
                               ctx.KONG_BALANCER_START
    end

    if ctx.KONG_RESPONSE_START and not ctx.KONG_RESPONSE_ENDED_AT then
      ctx.KONG_RESPONSE_ENDED_AT = ctx.KONG_HEADER_FILTER_START
      ctx.KONG_RESPONSE_TIME = ctx.KONG_RESPONSE_ENDED_AT -
                               ctx.KONG_RESPONSE_START
    end
  end

  if ctx.KONG_PROXIED then
    if not ctx.KONG_WAITING_TIME then
      ctx.KONG_WAITING_TIME = (ctx.KONG_RESPONSE_START    or ctx.KONG_HEADER_FILTER_START) -
                              (ctx.KONG_BALANCER_ENDED_AT or ctx.KONG_ACCESS_ENDED_AT)
    end

    if not ctx.KONG_PROXY_LATENCY then
      ctx.KONG_PROXY_LATENCY = (ctx.KONG_RESPONSE_START or ctx.KONG_HEADER_FILTER_START) -
                                ctx.KONG_PROCESSING_START
    end

  elseif not ctx.KONG_RESPONSE_LATENCY then
    ctx.KONG_RESPONSE_LATENCY = (ctx.KONG_RESPONSE_START or ctx.KONG_HEADER_FILTER_START) -
                                 ctx.KONG_PROCESSING_START
  end

  kong_global.set_phase(kong, PHASES.header_filter)

  runloop.header_filter.before(ctx)
  local plugins_iterator = runloop.get_plugins_iterator()
  execute_plugins_iterator(plugins_iterator, "header_filter", ctx)
  runloop.header_filter.after(ctx)

  ctx.KONG_HEADER_FILTER_ENDED_AT = get_now_ms()
  ctx.KONG_HEADER_FILTER_TIME = ctx.KONG_HEADER_FILTER_ENDED_AT - ctx.KONG_HEADER_FILTER_START
end


function Kong.body_filter()
  local ctx = ngx.ctx
  if not ctx.KONG_BODY_FILTER_START then
    ctx.KONG_BODY_FILTER_START = get_now_ms()

    if ctx.KONG_REWRITE_START and not ctx.KONG_REWRITE_ENDED_AT then
      ctx.KONG_REWRITE_ENDED_AT = ctx.KONG_ACCESS_START or
                                  ctx.KONG_BALANCER_START or
                                  ctx.KONG_RESPONSE_START or
                                  ctx.KONG_HEADER_FILTER_START or
                                  ctx.KONG_BODY_FILTER_START
      ctx.KONG_REWRITE_TIME = ctx.KONG_REWRITE_ENDED_AT -
                              ctx.KONG_REWRITE_START
    end

    if ctx.KONG_ACCESS_START and not ctx.KONG_ACCESS_ENDED_AT then
      ctx.KONG_ACCESS_ENDED_AT = ctx.KONG_BALANCER_START or
                                 ctx.KONG_RESPONSE_START or
                                 ctx.KONG_HEADER_FILTER_START or
                                 ctx.KONG_BODY_FILTER_START
      ctx.KONG_ACCESS_TIME = ctx.KONG_ACCESS_ENDED_AT -
                             ctx.KONG_ACCESS_START
    end

    if ctx.KONG_BALANCER_START and not ctx.KONG_BALANCER_ENDED_AT then
      ctx.KONG_BALANCER_ENDED_AT = ctx.KONG_RESPONSE_START or
                                   ctx.KONG_HEADER_FILTER_START or
                                   ctx.KONG_BODY_FILTER_START
      ctx.KONG_BALANCER_TIME = ctx.KONG_BALANCER_ENDED_AT -
                               ctx.KONG_BALANCER_START
    end

    if ctx.KONG_RESPONSE_START and not ctx.KONG_RESPONSE_ENDED_AT then
      ctx.KONG_RESPONSE_ENDED_AT = ctx.KONG_HEADER_FILTER_START or
                                   ctx.KONG_BODY_FILTER_START
      ctx.KONG_RESPONSE_TIME = ctx.KONG_RESPONSE_ENDED_AT -
                               ctx.KONG_RESPONSE_START
    end

    if ctx.KONG_HEADER_FILTER_START and not ctx.KONG_HEADER_FILTER_ENDED_AT then
      ctx.KONG_HEADER_FILTER_ENDED_AT = ctx.KONG_BODY_FILTER_START
      ctx.KONG_HEADER_FILTER_TIME = ctx.KONG_HEADER_FILTER_ENDED_AT -
                                    ctx.KONG_HEADER_FILTER_START
    end
  end

  kong_global.set_phase(kong, PHASES.body_filter)

  if ctx.response_body then
    arg[1] = ctx.response_body
    arg[2] = true
  end

  local plugins_iterator = runloop.get_plugins_iterator()
  execute_plugins_iterator(plugins_iterator, "body_filter", ctx)

  if not arg[2] then
    return
  end

  ctx.KONG_BODY_FILTER_ENDED_AT = get_now_ms()
  ctx.KONG_BODY_FILTER_TIME = ctx.KONG_BODY_FILTER_ENDED_AT - ctx.KONG_BODY_FILTER_START

  if ctx.KONG_PROXIED then
    -- time spent receiving the response ((response +) header_filter + body_filter)
    -- we could use $upstream_response_time but we need to distinguish the waiting time
    -- from the receiving time in our logging plugins (especially ALF serializer).
    ctx.KONG_RECEIVE_TIME = ctx.KONG_BODY_FILTER_ENDED_AT - (ctx.KONG_RESPONSE_START or
                                                             ctx.KONG_HEADER_FILTER_START or
                                                             ctx.KONG_BALANCER_ENDED_AT or
                                                             ctx.KONG_BALANCER_START or
                                                             ctx.KONG_ACCESS_ENDED_AT)
  end
end


function Kong.log()
  local ctx = ngx.ctx
  if not ctx.KONG_LOG_START then
    ctx.KONG_LOG_START = get_now_ms()
    if subsystem == "stream" then
      if ctx.KONG_PREREAD_START and not ctx.KONG_PREREAD_ENDED_AT then
        ctx.KONG_PREREAD_ENDED_AT = ctx.KONG_LOG_START
        ctx.KONG_PREREAD_TIME = ctx.KONG_PREREAD_ENDED_AT -
                                ctx.KONG_PREREAD_START
      end

      if ctx.KONG_BALANCER_START and not ctx.KONG_BALANCER_ENDED_AT then
        ctx.KONG_BALANCER_ENDED_AT = ctx.KONG_LOG_START
        ctx.KONG_BALANCER_TIME = ctx.KONG_BALANCER_ENDED_AT -
                                 ctx.KONG_BALANCER_START
      end

    else
      if ctx.KONG_REWRITE_START and not ctx.KONG_REWRITE_ENDED_AT then
        ctx.KONG_REWRITE_ENDED_AT = ctx.KONG_ACCESS_START or
                                    ctx.KONG_BALANCER_START or
                                    ctx.KONG_RESPONSE_START or
                                    ctx.KONG_HEADER_FILTER_START or
                                    ctx.BODY_FILTER_START or
                                    ctx.KONG_LOG_START
        ctx.KONG_REWRITE_TIME = ctx.KONG_REWRITE_ENDED_AT -
                                ctx.KONG_REWRITE_START
      end

      if ctx.KONG_ACCESS_START and not ctx.KONG_ACCESS_ENDED_AT then
        ctx.KONG_ACCESS_ENDED_AT = ctx.KONG_BALANCER_START or
                                   ctx.KONG_RESPONSE_START or
                                   ctx.KONG_HEADER_FILTER_START or
                                   ctx.BODY_FILTER_START or
                                   ctx.KONG_LOG_START
        ctx.KONG_ACCESS_TIME = ctx.KONG_ACCESS_ENDED_AT -
                               ctx.KONG_ACCESS_START
      end

      if ctx.KONG_BALANCER_START and not ctx.KONG_BALANCER_ENDED_AT then
        ctx.KONG_BALANCER_ENDED_AT = ctx.KONG_RESPONSE_START or
                                     ctx.KONG_HEADER_FILTER_START or
                                     ctx.BODY_FILTER_START or
                                     ctx.KONG_LOG_START
        ctx.KONG_BALANCER_TIME = ctx.KONG_BALANCER_ENDED_AT -
                                 ctx.KONG_BALANCER_START
      end

      if ctx.KONG_HEADER_FILTER_START and not ctx.KONG_HEADER_FILTER_ENDED_AT then
        ctx.KONG_HEADER_FILTER_ENDED_AT = ctx.BODY_FILTER_START or
                                          ctx.KONG_LOG_START
        ctx.KONG_HEADER_FILTER_TIME = ctx.KONG_HEADER_FILTER_ENDED_AT -
                                      ctx.KONG_HEADER_FILTER_START
      end

<<<<<<< HEAD
      if ctx.KONG_BODY_FILTER_START and not ctx.KONG_BODY_FILTER_ENDED_AT then
        ctx.KONG_BODY_FILTER_ENDED_AT = ctx.KONG_LOG_START
        ctx.KONG_BODY_FILTER_TIME = ctx.KONG_BODY_FILTER_ENDED_AT -
                                    ctx.KONG_BODY_FILTER_START
=======
      if ctx.KONG_PROXIED and not ctx.KONG_WAITING_TIME then
        ctx.KONG_WAITING_TIME = ctx.KONG_LOG_START -
                                (ctx.KONG_BALANCER_ENDED_AT or ctx.KONG_ACCESS_ENDED_AT)
>>>>>>> 2f5196d7
      end
    end
  end

  kong_global.set_phase(kong, PHASES.log)

  local ctx = ngx.ctx

  runloop.log.before(ctx)
  local plugins_iterator = runloop.get_plugins_iterator()
  execute_plugins_iterator(plugins_iterator, "log", ctx)
  runloop.log.after(ctx)


  -- this is not used for now, but perhaps we need it later?
  --ctx.KONG_LOG_ENDED_AT = get_now_ms()
  --ctx.KONG_LOG_TIME = ctx.KONG_LOG_ENDED_AT - ctx.KONG_LOG_START
end


function Kong.handle_error()
  kong_resty_ctx.apply_ref()
  kong_global.set_phase(kong, PHASES.error)

  local ctx = ngx.ctx
  ctx.KONG_UNEXPECTED = true

  local old_ws = ctx.workspace
  log_init_worker_errors(ctx)

  if not ctx.plugins then
    local plugins_iterator = runloop.get_updated_plugins_iterator()
    for _ in plugins_iterator:iterate("content", ctx) do
      -- just build list of plugins
      ctx.workspace = old_ws
    end
  end

  return kong_error_handlers(ctx)
end


local function serve_content(module, options)
  kong_global.set_phase(kong, PHASES.admin_api)

  local ctx = ngx.ctx
  ctx.KONG_PROCESSING_START = ngx.req.start_time() * 1000
  ctx.KONG_ADMIN_CONTENT_START = ctx.KONG_ADMIN_CONTENT_START or get_now_ms()


  log_init_worker_errors(ctx)

  options = options or {}

  header["Access-Control-Allow-Origin"] = options.allow_origin or "*"

  if ngx.req.get_method() == "OPTIONS" then
    header["Access-Control-Allow-Methods"] = "GET, HEAD, PUT, PATCH, POST, DELETE"
    header["Access-Control-Allow-Headers"] = "Content-Type"

    ctx.KONG_ADMIN_CONTENT_ENDED_AT = get_now_ms()
    ctx.KONG_ADMIN_CONTENT_TIME = ctx.KONG_ADMIN_CONTENT_ENDED_AT - ctx.KONG_ADMIN_CONTENT_START
    ctx.KONG_ADMIN_LATENCY = ctx.KONG_ADMIN_CONTENT_ENDED_AT - ctx.KONG_PROCESSING_START

    return ngx.exit(204)
  end

  lapis.serve(module)

  ctx.KONG_ADMIN_CONTENT_ENDED_AT = get_now_ms()
  ctx.KONG_ADMIN_CONTENT_TIME = ctx.KONG_ADMIN_CONTENT_ENDED_AT - ctx.KONG_ADMIN_CONTENT_START
  ctx.KONG_ADMIN_LATENCY = ctx.KONG_ADMIN_CONTENT_ENDED_AT - ctx.KONG_PROCESSING_START
end


function Kong.admin_content(options)
  kong.worker_events.poll()

  local ctx = ngx.ctx
  if not ctx.workspace then
    ctx.workspace = kong.default_workspace
  end

  return serve_content("kong.api", options)
end


-- TODO: deprecate the following alias
Kong.serve_admin_api = Kong.admin_content


function Kong.admin_header_filter()
  local ctx = ngx.ctx

  if not ctx.KONG_PROCESSING_START then
    ctx.KONG_PROCESSING_START = ngx.req.start_time() * 1000
  end

  if not ctx.KONG_ADMIN_HEADER_FILTER_START then
    ctx.KONG_ADMIN_HEADER_FILTER_START = get_now_ms()

    if ctx.KONG_ADMIN_CONTENT_START and not ctx.KONG_ADMIN_CONTENT_ENDED_AT then
      ctx.KONG_ADMIN_CONTENT_ENDED_AT = ctx.KONG_ADMIN_HEADER_FILTER_START
      ctx.KONG_ADMIN_CONTENT_TIME = ctx.KONG_ADMIN_CONTENT_ENDED_AT - ctx.KONG_ADMIN_CONTENT_START
    end

    if not ctx.KONG_ADMIN_LATENCY then
      ctx.KONG_ADMIN_LATENCY = ctx.KONG_ADMIN_HEADER_FILTER_START - ctx.KONG_PROCESSING_START
    end
  end

  local enabled_headers = kong.configuration.enabled_headers
  local headers = constants.HEADERS

  if enabled_headers[headers.ADMIN_LATENCY] then
    header[headers.ADMIN_LATENCY] = ctx.KONG_ADMIN_LATENCY
  end

  if enabled_headers[headers.SERVER] then
    header[headers.SERVER] = meta._SERVER_TOKENS

  else
    header[headers.SERVER] = nil
  end

  -- this is not used for now, but perhaps we need it later?
  --ctx.KONG_ADMIN_HEADER_FILTER_ENDED_AT = get_now_ms()
  --ctx.KONG_ADMIN_HEADER_FILTER_TIME = ctx.KONG_ADMIN_HEADER_FILTER_ENDED_AT - ctx.KONG_ADMIN_HEADER_FILTER_START
end


function Kong.status_content()
  return serve_content("kong.status")
end


Kong.status_header_filter = Kong.admin_header_filter


function Kong.serve_cluster_listener(options)
  log_init_worker_errors()

  kong_global.set_phase(kong, PHASES.cluster_listener)

  return clustering.handle_cp_websocket()
end


do
  local declarative = require("kong.db.declarative")
  local cjson = require("cjson.safe")

  function Kong.stream_config_listener()
    local sock, err = ngx.req.socket()
    if not sock then
      kong.log.crit("unable to obtain request socket: ", err)
      return
    end

    local data, err = sock:receive("*a")
    if not data then
      ngx_log(ngx_CRIT, "unable to receive new config: ", err)
      return
    end

    local parsed
    parsed, err = cjson.decode(data)
    if not parsed then
      kong.log.err("unable to parse received declarative config: ", err)
      return
    end

    local ok, err = declarative.load_into_cache_with_events(parsed[1], parsed[2])
    if not ok then
      if err == "no memory" then
        kong.log.err("not enough cache space for declarative config, " ..
                     "consider raising the \"mem_cache_size\" Kong config")

      else
        kong.log.err("failed loading declarative config into cache: ", err)
      end
    end
  end
end


return Kong<|MERGE_RESOLUTION|>--- conflicted
+++ resolved
@@ -1218,16 +1218,15 @@
                                       ctx.KONG_HEADER_FILTER_START
       end
 
-<<<<<<< HEAD
       if ctx.KONG_BODY_FILTER_START and not ctx.KONG_BODY_FILTER_ENDED_AT then
         ctx.KONG_BODY_FILTER_ENDED_AT = ctx.KONG_LOG_START
         ctx.KONG_BODY_FILTER_TIME = ctx.KONG_BODY_FILTER_ENDED_AT -
                                     ctx.KONG_BODY_FILTER_START
-=======
+      end
+
       if ctx.KONG_PROXIED and not ctx.KONG_WAITING_TIME then
         ctx.KONG_WAITING_TIME = ctx.KONG_LOG_START -
                                 (ctx.KONG_BALANCER_ENDED_AT or ctx.KONG_ACCESS_ENDED_AT)
->>>>>>> 2f5196d7
       end
     end
   end
