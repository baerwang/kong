local api_schema = require "kong.dao.schemas.apis"
local consumer_schema = require "kong.dao.schemas.consumers"
local plugins_schema = require "kong.dao.schemas.plugins"
local targets_schema = require "kong.dao.schemas.targets"
local upstreams_schema = require "kong.dao.schemas.upstreams"
local validations = require "kong.dao.schemas_validation"
local validate_entity = validations.validate_entity

describe("Entities Schemas", function()

  for k, schema in pairs({api = api_schema,
                          consumer = consumer_schema,
                          plugins = plugins_schema,
                          targets = targets_schema,
                          upstreams = upstreams_schema}) do
    it(k .. " schema should have some required properties", function()
      assert.is_table(schema.primary_key)
      assert.is_table(schema.fields)
      assert.is_string(schema.table)
    end)
  end

  --
  -- API
  --

  describe("APIs", function()
    it("should refuse an empty object", function()
      local valid, errors = validate_entity({}, api_schema)
      assert.is_false(valid)
      assert.truthy(errors)
    end)

    describe("name", function()
      it("is required", function()
        local t = {}

        local ok, errors = validate_entity(t, api_schema)
        assert.is_false(ok)
        assert.equal("name is required", errors.name)
      end)

      it("should not accept a name with reserved URI characters in it", function()
        for _, name in ipairs({"example#2", "example/com", "example\"", "example:2", "example?", "[example]"}) do
          local t = {
            name = name,
            upstream_url = "http://example.com",
            hosts = { "example.com" }
          }

          local valid, errors = validate_entity(t, api_schema)
          assert.is_false(valid)
          assert.truthy(errors)
          assert.equal("name must only contain alphanumeric and '., -, _, ~' characters", errors.name)
        end
      end)
    end)

    describe("upstream_url", function()
      it("should return error with wrong upstream_url", function()
        local valid, errors = validate_entity({
          name = "example",
          upstream_url = "asdasd",
          hosts = { "example.com" },
        }, api_schema)
        assert.is_false(valid)
        assert.equal("upstream_url is not a url", errors.upstream_url)
      end)

      it("should return error with wrong upstream_url protocol", function()
        local valid, errors = validate_entity({
          name = "example",
          upstream_url = "wot://example.com/",
          hosts = { "example.com" },
        }, api_schema)
        assert.is_false(valid)
        assert.equal("Supported protocols are HTTP and HTTPS", errors.upstream_url)
      end)

      it("should not return error with final slash in upstream_url", function()
        local valid, errors = validate_entity({
          name = "example",
          upstream_url = "http://example.com/",
          hosts = { "example.com" },
        }, api_schema)
        assert.is_nil(errors)
        assert.is_true(valid)
      end)

      it("should validate with upper case protocol", function()
        local valid, errors = validate_entity({
          name = "example",
          upstream_url = "HTTP://example.com/world",
          hosts = { "example.com" },
        }, api_schema)
        assert.falsy(errors)
        assert.is_true(valid)
      end)
    end)

    describe("hosts", function()
      it("accepts an array", function()
        local t = {
          name = "example",
          upstream_url = "http://example.org",
          hosts = { "example.org" },
        }

        local ok, errors = validate_entity(t, api_schema)
        assert.is_nil(errors)
        assert.is_true(ok)
      end)

      it("accepts valid hosts", function()
        local valids = {"hello.com", "hello.fr", "test.hello.com", "1991.io", "hello.COM",
                        "HELLO.com", "123helloWORLD.com", "example.123", "example-api.com",
                        "hello.abcd", "example_api.com", "localhost",
                        -- punycode examples from RFC3492; https://tools.ietf.org/html/rfc3492#page-14
                        -- specifically the japanese ones as they mix ascii with escaped characters
                        "3B-ww4c5e180e575a65lsy2b", "-with-SUPER-MONKEYS-pc58ag80a8qai00g7n9n",
                        "Hello-Another-Way--fc4qua05auwb3674vfr0b", "2-u9tlzr9756bt3uc0v",
                        "MajiKoi5-783gue6qz075azm5e", "de-jg4avhby1noc0d", "d9juau41awczczp",
                        }

        for _, v in ipairs(valids) do
          local t = {
            name = "example",
            upstream_url = "http://example.com",
            hosts = { v },
          }

          local ok, errors = validate_entity(t, api_schema)
          assert.is_nil(errors)
          assert.is_true(ok)
        end
      end)

      it("accepts hosts with valid wildcard", function()
        local valids = {"example.*", "*.example.org"}

        for _, v in ipairs(valids) do
          local t = {
            name = "example",
            upstream_url = "http://example.com",
            hosts = { v },
          }

          local ok, errors = validate_entity(t, api_schema)
          assert.is_nil(errors)
          assert.is_true(ok)
        end
      end)

      describe("errors", function()
        pending("rejects if not a table", function()
          -- pending: currently, schema_validation uses `split()` which creates
          -- a table containing { "example.com" }, hence this test is not
          -- relevant.
          local t = {
            name = "example",
            upstream_url = "http://example.com",
            hosts = "example.com",
          }

          local ok, errors = validate_entity(t, api_schema)
          assert.is_false(ok)
          assert.equal("not an array", errors.hosts)
        end)

        it("rejects values that are not strings", function()
          local t = {
            name = "example",
            upstream_url = "http://example.com",
            hosts = { 123 },
          }

          local ok, errors = validate_entity(t, api_schema)
          assert.is_false(ok)
          assert.equal("host with value '123' is invalid: must be a string", errors.hosts)
        end)

        it("rejects empty strings", function()
          local invalids = { "", "   " }

          for _, v in ipairs(invalids) do
            local t = {
              name = "example",
              upstream_url = "http://example.com",
              hosts = { v },
            }

            local ok, errors = validate_entity(t, api_schema)
            assert.is_false(ok)
            assert.matches("host is empty", errors.hosts, nil, true)
          end
        end)

        it("rejects invalid hosts", function()
          local invalids = {"/example", ".example", "example.", "mock;bin",
                            "example.com/org",
                            "example-.org", "example.org-",
                            "hello..example.com", "hello-.example.com"}

          for _, v in ipairs(invalids) do
            local t = {
              name = "example",
              upstream_url = "http://example.com",
              hosts = { v },
            }

            local ok, errors = validate_entity(t, api_schema)
            assert.is_false(ok)
            assert.matches("host with value '" .. v .. "' is invalid", errors.hosts, nil, true)
          end
        end)

        it("rejects invalid wildcard placement", function()
          local invalids = {"*example.com", "www.example*", "mock*bin.com"}

          for _, v in ipairs(invalids) do
            local t = {
              name = "example",
              upstream_url = "http://example.com",
              hosts = { v },
            }

            local ok, errors = validate_entity(t, api_schema)
            assert.is_false(ok)
            assert.matches("Invalid wildcard placement", errors.hosts, nil, true)
          end
        end)

        it("rejects host with too many wildcards", function()
          local api_t = {
            name = "example",
            upstream_url = "http://example.com",
            hosts = { "*.example.*" },
          }

          local ok, errors = validate_entity(api_t, api_schema)
          assert.is_false(ok)
          assert.matches("Only one wildcard is allowed", errors.hosts)
        end)
      end)
    end)

    describe("uris", function()
      it("accepts correct uris", function()
        local t = {
          name = "example",
          upstream_url = "http://example.org",
          uris = { "/path" },
        }

        local ok, errors = validate_entity(t, api_schema)
        assert.is_nil(errors)
        assert.is_true(ok)
      end)

      it("accepts unreserved characters from RFC 3986", function()
        local t = {
          name = "example",
          upstream_url = "http://example.org",
          uris = { "/abcd~user~2" },
        }

        local ok, errors = validate_entity(t, api_schema)
        assert.is_nil(errors)
        assert.is_true(ok)
      end)

      it("accepts reserved characters from RFC 3986 (considered as a regex)", function()
        local t = {
          name = "example",
          upstream_url = "http://example.org",
          uris = { "/users/[a-z]+/" },
        }

        local ok, errors = validate_entity(t, api_schema)
        assert.is_nil(errors)
        assert.is_true(ok)
      end)

      it("accepts properly %-encoded characters", function()
        local valids = {"/abcd%aa%10%ff%AA%FF"}

        for _, v in ipairs(valids) do
            local t = {
              name = "example",
              upstream_url = "http://example.com",
              uris = { v },
            }

            local ok, errors = validate_entity(t, api_schema)
            assert.is_nil(errors)
            assert.is_true(ok)
        end
      end)

      it("should not accept without prefix slash", function()
        local invalids = {"status", "status/123"}

        for _, v in ipairs(invalids) do
          local t = {
            name = "example",
            upstream_url = "http://example.com",
            uris = { v },
          }

          local ok, errors = validate_entity(t, api_schema)
          assert.is_false(ok)
          assert.equal("uri with value '" .. v .. "' is invalid: must be prefixed with slash", errors.uris)
        end
      end)

      it("accepts root (prefix slash)", function()
        local ok, errors = validate_entity({
          name = "example",
          upstream_url = "http://example.com",
          uris = { "/" },
        }, api_schema)

        assert.falsy(errors)
        assert.is_true(ok)
      end)

      it("removes trailing slashes", function()
        local valids = {"/status/", "/status/123/"}

        for _, v in ipairs(valids) do
          local t = {
            name = "example",
            upstream_url = "http://example.com",
            uris = { v },
          }

          local ok, errors = validate_entity(t, api_schema)
          assert.is_nil(errors)
          assert.is_true(ok)
          assert.matches(string.sub(v, 1, -2), t.uris[1], nil, true)
        end
      end)

      describe("errors", function()
        it("rejects values that are not strings", function()
          local t = {
            name = "example",
            upstream_url = "http://example.com",
            uris = { 123 },
          }

          local ok, errors = validate_entity(t, api_schema)
          assert.is_false(ok)
          assert.equal("uri with value '123' is invalid: must be a string", errors.uris)
        end)

        it("rejects empty strings", function()
          local invalids = { "", "   " }

          for _, v in ipairs(invalids) do
            local t = {
              name = "example",
              upstream_url = "http://example.com",
              uris = { v },
            }

            local ok, errors = validate_entity(t, api_schema)
            assert.is_false(ok)
            assert.matches("uri is empty", errors.uris, nil, true)
          end
        end)

        it("rejects bad %-encoded characters", function()
          local invalids = {
            "/some%2words",
            "/some%0Xwords",
            "/some%2Gwords",
            "/some%20words%",
            "/some%20words%a",
            "/some%20words%ax",
          }

          local errstr = { "%2w", "%0X", "%2G", "%", "%a", "%ax" }

          for i, v in ipairs(invalids) do
            local t = {
              name = "example",
              upstream_url = "http://example.com",
              uris = { v },
            }

            local ok, errors = validate_entity(t, api_schema)
            assert.is_false(ok)
            assert.matches("must use proper encoding; '" .. errstr[i] .. "' is invalid", errors.uris, nil, true)
          end
        end)

        it("rejects uris without prefix slash", function()
          local invalids = {"status", "status/123"}

          for _, v in ipairs(invalids) do
            local t = {
              name = "example",
              upstream_url = "http://example.com",
              uris = { v },
            }

            local ok, errors = validate_entity(t, api_schema)
            assert.is_false(ok)
            assert.matches("must be prefixed with slash", errors.uris, nil, true)
          end
        end)

        it("rejects invalid URIs", function()
          local invalids = {"//status", "/status//123", "/status/123//"}

          for _, v in ipairs(invalids) do
            local t = {
              name = "example",
              upstream_url = "http://example.com",
              uris = { v },
            }

            local ok, errors = validate_entity(t, api_schema)
            assert.is_false(ok)
            assert.matches("invalid", errors.uris, nil, true)
          end
        end)

        it("rejects regex URIs that are invalid regexes", function()
          local invalids = { [[/users/(foo/profile]] }

          for _, v in ipairs(invalids) do
            local t = {
              name = "example",
              upstream_url = "http://example.com",
              uris = { v },
            }

            local ok, errors = validate_entity(t, api_schema)
            assert.is_false(ok)
            assert.matches("invalid regex", errors.uris, nil, true)
          end
        end)
      end)
    end)

    describe("methods", function()
      it("accepts correct methods", function()
        local t = {
          name = "example",
          upstream_url = "http://example.org",
          methods = { "GET", "POST" },
        }

        local ok, errors = validate_entity(t, api_schema)
        assert.is_nil(errors)
        assert.is_true(ok)
      end)

      describe("errors", function()
        it("rejects values that are not strings", function()
          local t = {
            name = "example",
            upstream_url = "http://example.com",
            methods = { 123 },
          }

          local ok, errors = validate_entity(t, api_schema)
          assert.is_false(ok)
          assert.equal("method with value '123' is invalid: must be a string", errors.methods)
        end)

        it("rejects empty strings", function()
          local invalids = { "", "   " }

          for _, v in ipairs(invalids) do
            local t = {
              name = "example",
              upstream_url = "http://example.com",
              methods = { v },
            }

            local ok, errors = validate_entity(t, api_schema)
            assert.is_false(ok)
            assert.matches("method is empty", errors.methods, nil, true)
          end
        end)

        it("rejects invalid values", function()
          local invalids = { "HELLO WORLD", " GET", "get" }

          for _, v in ipairs(invalids) do
            local t = {
              name = "example",
              upstream_url = "http://example.com",
              methods = { v },
            }

            local ok, errors = validate_entity(t, api_schema)
            assert.is_false(ok)
            assert.matches("invalid value", errors.methods, nil, true)
          end
        end)
      end)
    end)

    describe("retries", function()
      it("accepts valid values", function()
        local valids = {0, 5, 100, 32767}
        for _, v in ipairs(valids) do
          local t = {
            name = "example",
            upstream_url = "http://example.com",
            hosts = { "mydomain.com" },
            retries = v,
          }

          local valid, errors = validate_entity(t, api_schema)
          assert.falsy(errors)
          assert.is_true(valid)
        end
      end)
      it("rejects invalid values", function()
        local valids = { -5, 32768}
        for _, v in ipairs(valids) do
          local t = {
            name = "example",
            upstream_url = "http://example.com",
            hosts = { "mydomain.com" },
            retries = v,
          }

          local valid, errors = validate_entity(t, api_schema)
          assert.is_false(valid)
          assert.equal("must be an integer between 0 and 32767", errors.retries)
        end
      end)
    end)

    it("should complain if no [hosts] or [uris] or [methods]", function()
      local ok, errors, self_err = validate_entity({
        name = "example",
        upstream_url = "http://example.org",
      }, api_schema)

      assert.is_false(ok)
      assert.is_nil(errors)
      assert.equal("at least one of 'hosts', 'uris' or 'methods' must be specified", tostring(self_err))
    end)

    describe("timeouts", function()
      local fields = {
        "upstream_connect_timeout",
        "upstream_send_timeout",
        "upstream_read_timeout",
      }

      for i = 1, #fields do
        local field = fields[i]

        it(field .. " accepts valid values", function()
          local valids = { 1, 60000, 100000, 100 }

          for j = 1, #valids do
            assert(validate_entity({
              name         = "api",
              upstream_url = "http://example.org",
              methods      = "GET",
              [field]      = valids[j],
            }, api_schema))
          end
        end)

        it(field .. " refuses invalid values", function()
          local invalids = { -1, 0, 2^31, -100, 0.12 }

          for j = 1, #invalids do
            local ok, errors = validate_entity({
              name         = "api",
              upstream_url = "http://example.org",
              methods      = "GET",
              [field]      = invalids[j],
            }, api_schema)

            assert.is_false(ok)
            assert.equal("must be an integer between 1 and " .. 2^31 - 1, errors[field])
          end
        end)
      end
    end)
  end)

  --
  -- Consumer
  --

  describe("Consumers", function()
    it("should require a `custom_id` or `username`", function()
      local valid, errors = validate_entity({}, consumer_schema)
      assert.is_false(valid)
      assert.equal("At least a 'custom_id' or a 'username' must be specified", errors.username)
      assert.equal("At least a 'custom_id' or a 'username' must be specified", errors.custom_id)

      valid, errors = validate_entity({ username = "" }, consumer_schema)
      assert.is_false(valid)
      assert.equal("At least a 'custom_id' or a 'username' must be specified", errors.username)
      assert.equal("At least a 'custom_id' or a 'username' must be specified", errors.custom_id)

      valid, errors = validate_entity({ username = true }, consumer_schema)
      assert.is_false(valid)
      assert.equal("username is not a string", errors.username)
      assert.equal("At least a 'custom_id' or a 'username' must be specified", errors.custom_id)
    end)

    it("has a cache_key", function()
      assert.is_table(consumer_schema.cache_key)
    end)
  end)

  --
  -- Plugins
  --

  describe("Plugins Configurations", function()

    local dao_stub = {
      find_all = function()
        return {}
      end
    }

    it("has a cache_key", function()
      assert.is_table(plugins_schema.cache_key)
    end)

    it("should not validate if the plugin doesn't exist (not installed)", function()
      local valid, errors = validate_entity({name = "world domination"}, plugins_schema)
      assert.is_false(valid)
      assert.equal("Plugin \"world domination\" not found", errors.config)
    end)
    it("should validate a plugin configuration's `config` field", function()
      -- Success
      local plugin = {name = "key-auth", api_id = "stub", config = {key_names = {"x-kong-key"}}}
      local valid = validate_entity(plugin, plugins_schema, {dao = dao_stub})
      assert.is_true(valid)

      -- Failure
      plugin = {name = "rate-limiting", api_id = "stub", config = { second = "hello" }}

      local valid, errors = validate_entity(plugin, plugins_schema, {dao = dao_stub})
      assert.is_false(valid)
      assert.equal("second is not a number", errors["config.second"])
    end)
    it("should have an empty config if none is specified and if the config schema does not have default", function()
      -- Insert key-auth, whose config has some default values that should be set
      local plugin = {name = "key-auth", api_id = "stub"}
      local valid = validate_entity(plugin, plugins_schema, {dao = dao_stub})
      assert.same({
          key_names = {"apikey"},
          hide_credentials = false,
          anonymous = "",
          key_in_body = false,
          run_on_preflight = true,
        }, plugin.config)
      assert.is_true(valid)
    end)
    it("should be valid if no value is specified for a subfield and if the config schema has default as empty array", function()
      -- Insert response-transformer, whose default config has no default values, and should be empty
      local plugin2 = {name = "response-transformer", api_id = "stub"}
      local valid = validate_entity(plugin2, plugins_schema, {dao = dao_stub})
      assert.same({
        remove = {
          headers = {},
          json = {}
        },
        replace = {
          headers = {},
          json = {}
        },
        add = {
          headers = {},
          json = {}
        },
        append = {
          headers = {},
          json = {}
        }
      }, plugin2.config)
      assert.is_true(valid)
    end)

    describe("self_check", function()
      it("should refuse `consumer_id` if specified in the config schema", function()
        local stub_config_schema = {
          no_consumer = true,
          fields = {
            string = {type = "string", required = true}
          }
        }

        plugins_schema.fields.config.schema = function()
          return stub_config_schema
        end

        local valid, _, err = validate_entity({name = "stub", api_id = "0000", consumer_id = "0000", config = {string = "foo"}}, plugins_schema)
        assert.is_false(valid)
        assert.equal("No consumer can be configured for that plugin", err.message)

        valid, err = validate_entity({name = "stub", api_id = "0000", config = {string = "foo"}}, plugins_schema, {dao = dao_stub})
        assert.is_true(valid)
        assert.falsy(err)
      end)
    end)
  end)

  --
  -- UPSTREAMS
  --

  describe("Upstreams", function()
    local slots_default, slots_min, slots_max = 100, 10, 2^16

    it("should require a valid `name` and no port", function()
      local valid, errors, check
      valid, errors = validate_entity({}, upstreams_schema)
      assert.is_false(valid)
      assert.equal("name is required", errors.name)

      valid, errors, check = validate_entity({ name = "123.123.123.123" }, upstreams_schema)
      assert.is_false(valid)
      assert.is_nil(errors)
      assert.equal("Invalid name; no ip addresses allowed", check.message)

      valid, errors, check = validate_entity({ name = "\\\\bad\\\\////name////" }, upstreams_schema)
      assert.is_false(valid)
      assert.is_nil(errors)
      assert.equal("Invalid name; must be a valid hostname", check.message)

      valid, errors, check = validate_entity({ name = "name:80" }, upstreams_schema)
      assert.is_false(valid)
      assert.is_nil(errors)
      assert.equal("Invalid name; no port allowed", check.message)

      valid, errors, check = validate_entity({ name = "valid.host.name" }, upstreams_schema)
      assert.is_true(valid)
      assert.is_nil(errors)
      assert.is_nil(check)
    end)

    it("should verify healthcheck configuration", function()

      -- tests for failure
      local tests = {
        {{ active = { timeout = -1 }}, "greater than or equal to 0" },
        {{ active = { concurrency = 0.5 }}, "must be an integer" },
<<<<<<< HEAD
=======
        {{ active = { concurrency = 0 }}, "must be an integer" },
>>>>>>> f35518dd
        {{ active = { concurrency = -10 }}, "must be an integer" },
        {{ active = { http_path = "" }}, "is empty" },
        {{ active = { http_path = "ovo" }}, "must be prefixed with slash" },
        {{ active = { healthy = { interval = -1 }}}, "greater than or equal to 0" },
        {{ active = { healthy = { http_statuses = 404 }}}, "not an array" },
        {{ active = { healthy = { http_statuses = { "ovo" }}}}, "not a number" },
        {{ active = { healthy = { http_statuses = { -1 }}}}, "status code" },
        {{ active = { healthy = { http_statuses = { 99 }}}}, "status code" },
        {{ active = { healthy = { http_statuses = { 1000 }}}}, "status code" },
        {{ active = { healthy = { http_statuses = { 111.314 }}}}, "must be an integer" },
<<<<<<< HEAD
        {{ active = { healthy = { successes = 0.5 }}}, "must be an integer" },
        {{ active = { healthy = { successes = 0 }}}, "must be an integer" },
=======
        {{ active = { healthy = { successes = 0.5 }}}, "must be 0 (disabled), or an integer" },
        --{{ active = { healthy = { successes = 0 }}}, "must be an integer" },
>>>>>>> f35518dd
        {{ active = { healthy = { successes = -1 }}}, "an integer between" },
        {{ active = { unhealthy = { interval = -1 }}}, "greater than or equal to 0" },
        {{ active = { unhealthy = { http_statuses = 404 }}}, "not an array" },
        {{ active = { unhealthy = { http_statuses = { "ovo" }}}}, "not a number" },
        {{ active = { unhealthy = { http_statuses = { -1 }}}}, "status code" },
        {{ active = { unhealthy = { http_statuses = { 99 }}}}, "status code" },
        {{ active = { unhealthy = { http_statuses = { 1000 }}}}, "status code" },
<<<<<<< HEAD
        {{ active = { unhealthy = { tcp_failures = 0.5 }}}, "must be an integer" },
        {{ active = { unhealthy = { tcp_failures = 0 }}}, "must be an integer" },
        {{ active = { unhealthy = { tcp_failures = -1 }}}, "an integer between" },
        {{ active = { unhealthy = { timeouts = 0.5 }}}, "must be an integer" },
        {{ active = { unhealthy = { timeouts = 0 }}}, "must be an integer" },
        {{ active = { unhealthy = { timeouts = -1 }}}, "an integer between" },
        {{ active = { unhealthy = { http_failures = 0.5 }}}, "must be an integer" },
=======
        {{ active = { unhealthy = { tcp_failures = 0.5 }}}, "must be 0 (disabled), or an integer" },
        --{{ active = { unhealthy = { tcp_failures = 0 }}}, "must be an integer" },
        {{ active = { unhealthy = { tcp_failures = -1 }}}, "an integer between" },
        {{ active = { unhealthy = { timeouts = 0.5 }}}, "must be 0 (disabled), or an integer" },
        --{{ active = { unhealthy = { timeouts = 0 }}}, "must be an integer" },
        {{ active = { unhealthy = { timeouts = -1 }}}, "an integer between" },
        {{ active = { unhealthy = { http_failures = 0.5 }}}, "must be 0 (disabled), or an integer" },
>>>>>>> f35518dd
        {{ active = { unhealthy = { http_failures = -1 }}}, "an integer between" },
        {{ passive = { healthy = { http_statuses = 404 }}}, "not an array" },
        {{ passive = { healthy = { http_statuses = { "ovo" }}}}, "not a number" },
        {{ passive = { healthy = { http_statuses = { -1 }}}}, "status code" },
        {{ passive = { healthy = { http_statuses = { 99 }}}}, "status code" },
        {{ passive = { healthy = { http_statuses = { 1000 }}}}, "status code" },
<<<<<<< HEAD
        {{ passive = { healthy = { successes = 0.5 }}}, "must be an integer" },
        {{ passive = { healthy = { successes = 0 }}}, "must be an integer" },
=======
        {{ passive = { healthy = { successes = 0.5 }}}, "must be 0 (disabled), or an integer" },
        --{{ passive = { healthy = { successes = 0 }}}, "must be an integer" },
>>>>>>> f35518dd
        {{ passive = { healthy = { successes = -1 }}}, "an integer between" },
        {{ passive = { unhealthy = { http_statuses = 404 }}}, "not an array" },
        {{ passive = { unhealthy = { http_statuses = { "ovo" }}}}, "not a number" },
        {{ passive = { unhealthy = { http_statuses = { -1 }}}}, "status code" },
        {{ passive = { unhealthy = { http_statuses = { 99 }}}}, "status code" },
        {{ passive = { unhealthy = { http_statuses = { 1000 }}}}, "status code" },
<<<<<<< HEAD
        {{ passive = { unhealthy = { tcp_failures = 0.5 }}}, "must be an integer" },
        {{ passive = { unhealthy = { tcp_failures = 0 }}}, "must be an integer" },
        {{ passive = { unhealthy = { tcp_failures = -1 }}}, "an integer between" },
        {{ passive = { unhealthy = { timeouts = 0.5 }}}, "must be an integer" },
        {{ passive = { unhealthy = { timeouts = 0 }}}, "must be an integer" },
        {{ passive = { unhealthy = { timeouts = -1 }}}, "an integer between" },
        {{ passive = { unhealthy = { http_failures = 0.5 }}}, "must be an integer" },
        {{ passive = { unhealthy = { http_failures = 0 }}}, "must be an integer" },
        {{ passive = { unhealthy = { http_failures = -1 }}}, "an integer between" },
=======
        {{ passive = { unhealthy = { tcp_failures = 0.5 }}}, "must be 0 (disabled), or an integer" },
        --{{ passive = { unhealthy = { tcp_failures = 0 }}}, "must be an integer" },
        {{ passive = { unhealthy = { tcp_failures = -1 }}}, "an integer between" },
        {{ passive = { unhealthy = { timeouts = 0.5 }}}, "must be 0 (disabled), or an integer" },
        --{{ passive = { unhealthy = { timeouts = 0 }}}, "must be an integer" },
        {{ passive = { unhealthy = { timeouts = -1 }}}, "an integer between" },
        {{ passive = { unhealthy = { http_failures = 0.5 }}}, "must be 0 (disabled), or an integer" },
        --{{ passive = { unhealthy = { http_failures = 0 }}}, "must be an integer" },
        {{ passive = { unhealthy = { http_failures = -1 }}}, "an integer between" },
        --]]
>>>>>>> f35518dd
      }
      for _, test in ipairs(tests) do
        local entity = {
          name = "x",
          healthchecks = test[1],
        }

        -- convert nested table to field name
        local path = { "healthchecks" }
        local t = test[1]
        while type(t) == "table" and type(next(t)) == "string" do
          table.insert(path, (next(t)))
          t = t[next(t)]
        end
        local field_name = table.concat(path, ".")

        local valid, errors = validate_entity(entity, upstreams_schema)
        assert.is_false(valid)
<<<<<<< HEAD
        assert.match(test[2], errors[field_name])
=======
        assert.match(test[2], errors[field_name], nil, true)
>>>>>>> f35518dd
      end

      -- tests for success
      tests = {
        { active = { timeout = 0.5 }},
        { active = { timeout = 1 }},
        { active = { concurrency = 2 }},
        { active = { http_path = "/" }},
        { active = { http_path = "/test" }},
        { active = { healthy = { interval = 0 }}},
        { active = { healthy = { http_statuses = { 200, 300 } }}},
        { active = { healthy = { successes = 2 }}},
        { active = { unhealthy = { interval = 0 }}},
        { active = { unhealthy = { http_statuses = { 404 }}}},
        { active = { unhealthy = { tcp_failures = 3 }}},
        { active = { unhealthy = { timeouts = 9 }}},
        { active = { unhealthy = { http_failures = 2 }}},
        { passive = { healthy = { http_statuses = { 200, 201 } }}},
        { passive = { healthy = { successes = 2 }}},
        { passive = { unhealthy = { http_statuses = { 400, 500 } }}},
        { passive = { unhealthy = { tcp_failures = 8 }}},
        { passive = { unhealthy = { timeouts = 1 }}},
        { passive = { unhealthy = { http_failures = 2 }}},
      }
      for _, test in ipairs(tests) do
        local entity = {
          name = "x",
          healthchecks = test,
        }

        local valid = validate_entity(entity, upstreams_schema)
        assert.is_true(valid)
      end

    end)

<<<<<<< HEAD
=======
    it("creates an upstream with the default values", function()
      local default = upstreams_schema.fields.healthchecks.default
      local entity = {
        name = "x",
        healthchecks = default,
      }

      local valid, errors = validate_entity(entity, upstreams_schema)
      assert.is_nil(errors)
      assert.is_true(valid)
    end)

>>>>>>> f35518dd
    it("should require (optional) slots in a valid range", function()
      local valid, errors, check, _
      local data = { name = "valid.host.name" }
      valid, errors, _ = validate_entity(data, upstreams_schema)
      assert.is_nil(errors)
      assert.is_true(valid)
      assert.equal(slots_default, data.slots)

      local bad_slots = { -1, slots_min - 1, slots_max + 1 }
      for _, slots in ipairs(bad_slots) do
        local data = {
          name = "valid.host.name",
          slots = slots,
        }
        valid, errors, check = validate_entity(data, upstreams_schema)
        assert.is_false(valid)
        assert.is_nil(errors)
        assert.equal("number of slots must be between " .. slots_min .. " and " .. slots_max, check.message)
      end

      local good_slots = { slots_min, 500, slots_max }
      for _, slots in ipairs(good_slots) do
        local data = {
          name = "valid.host.name",
          slots = slots,
        }
        valid, errors, check = validate_entity(data, upstreams_schema)
        assert.is_true(valid)
        assert.is_nil(errors)
        assert.is_nil(check)
      end
    end)

  end)

  --
  -- TARGETS
  --

  describe("Targets", function()
    local weight_default, weight_min, weight_max = 100, 0, 1000
    local default_port = 8000

    it("should validate the required 'target' field", function()
      local valid, errors, check

      valid, errors, check = validate_entity({}, targets_schema)
      assert.is_false(valid)
      assert.equal(errors.target, "target is required")
      assert.is_nil(check)

      local names = { "valid.name", "valid.name:8080", "12.34.56.78", "1.2.3.4:123" }
      for _, name in ipairs(names) do
        valid, errors, check = validate_entity({ target = name }, targets_schema)
        assert.is_true(valid)
        assert.is_nil(errors)
        assert.is_nil(check)
      end

      valid, errors, check = validate_entity({ target = "\\\\bad\\\\////name////" }, targets_schema)
      assert.is_false(valid)
      assert.is_nil(errors)
      assert.equal("Invalid target; not a valid hostname or ip address", check.message)

    end)

    it("should normalize 'target' field and verify default port", function()
      local valid, errors, check

      -- the utils module does the normalization, here just check whether it is being invoked.
      local names_in = { "012.034.056.078", "01.02.03.04:123" }
      local names_out = { "12.34.56.78:" .. default_port, "1.2.3.4:123" }
      for i, name in ipairs(names_in) do
        local data = { target = name }
        valid, errors, check = validate_entity(data, targets_schema)
        assert.is_true(valid)
        assert.is_nil(errors)
        assert.is_nil(check)
        assert.equal(names_out[i], data.target)
      end
    end)

    it("should validate the optional 'weight' field", function()
      local weights, valid, errors, check

      weights = { -10, weight_min - 1, weight_max + 1 }
      for _, weight in ipairs(weights) do
        valid, errors, check = validate_entity({ target = "1.2.3.4", weight = weight }, targets_schema)
        assert.is_false(valid)
        assert.is_nil(errors)
        assert.equal("weight must be from " .. weight_min .. " to " .. weight_max, check.message)
      end

      weights = { weight_min, weight_default, weight_max }
      for _, weight in ipairs(weights) do
        valid, errors, check = validate_entity({ target = "1.2.3.4", weight = weight }, targets_schema)
        assert.is_true(valid)
        assert.is_nil(errors)
        assert.is_nil(check)
      end
    end)
  end)

  describe("update", function()
    it("should only validate updated fields", function()
      -- does not complain about the missing "name" field

      local t = {
        upstream_url = "http://example.com",
        hosts = { "" },
      }

      local ok, errors = validate_entity(t, api_schema, {
        update = true
      })

      assert.is_false(ok)
      assert.same({
        hosts = "host with value '' is invalid: host is empty"
      }, errors)
    end)
  end)
end)<|MERGE_RESOLUTION|>--- conflicted
+++ resolved
@@ -754,10 +754,7 @@
       local tests = {
         {{ active = { timeout = -1 }}, "greater than or equal to 0" },
         {{ active = { concurrency = 0.5 }}, "must be an integer" },
-<<<<<<< HEAD
-=======
         {{ active = { concurrency = 0 }}, "must be an integer" },
->>>>>>> f35518dd
         {{ active = { concurrency = -10 }}, "must be an integer" },
         {{ active = { http_path = "" }}, "is empty" },
         {{ active = { http_path = "ovo" }}, "must be prefixed with slash" },
@@ -768,13 +765,8 @@
         {{ active = { healthy = { http_statuses = { 99 }}}}, "status code" },
         {{ active = { healthy = { http_statuses = { 1000 }}}}, "status code" },
         {{ active = { healthy = { http_statuses = { 111.314 }}}}, "must be an integer" },
-<<<<<<< HEAD
-        {{ active = { healthy = { successes = 0.5 }}}, "must be an integer" },
-        {{ active = { healthy = { successes = 0 }}}, "must be an integer" },
-=======
         {{ active = { healthy = { successes = 0.5 }}}, "must be 0 (disabled), or an integer" },
         --{{ active = { healthy = { successes = 0 }}}, "must be an integer" },
->>>>>>> f35518dd
         {{ active = { healthy = { successes = -1 }}}, "an integer between" },
         {{ active = { unhealthy = { interval = -1 }}}, "greater than or equal to 0" },
         {{ active = { unhealthy = { http_statuses = 404 }}}, "not an array" },
@@ -782,15 +774,6 @@
         {{ active = { unhealthy = { http_statuses = { -1 }}}}, "status code" },
         {{ active = { unhealthy = { http_statuses = { 99 }}}}, "status code" },
         {{ active = { unhealthy = { http_statuses = { 1000 }}}}, "status code" },
-<<<<<<< HEAD
-        {{ active = { unhealthy = { tcp_failures = 0.5 }}}, "must be an integer" },
-        {{ active = { unhealthy = { tcp_failures = 0 }}}, "must be an integer" },
-        {{ active = { unhealthy = { tcp_failures = -1 }}}, "an integer between" },
-        {{ active = { unhealthy = { timeouts = 0.5 }}}, "must be an integer" },
-        {{ active = { unhealthy = { timeouts = 0 }}}, "must be an integer" },
-        {{ active = { unhealthy = { timeouts = -1 }}}, "an integer between" },
-        {{ active = { unhealthy = { http_failures = 0.5 }}}, "must be an integer" },
-=======
         {{ active = { unhealthy = { tcp_failures = 0.5 }}}, "must be 0 (disabled), or an integer" },
         --{{ active = { unhealthy = { tcp_failures = 0 }}}, "must be an integer" },
         {{ active = { unhealthy = { tcp_failures = -1 }}}, "an integer between" },
@@ -798,37 +781,20 @@
         --{{ active = { unhealthy = { timeouts = 0 }}}, "must be an integer" },
         {{ active = { unhealthy = { timeouts = -1 }}}, "an integer between" },
         {{ active = { unhealthy = { http_failures = 0.5 }}}, "must be 0 (disabled), or an integer" },
->>>>>>> f35518dd
         {{ active = { unhealthy = { http_failures = -1 }}}, "an integer between" },
         {{ passive = { healthy = { http_statuses = 404 }}}, "not an array" },
         {{ passive = { healthy = { http_statuses = { "ovo" }}}}, "not a number" },
         {{ passive = { healthy = { http_statuses = { -1 }}}}, "status code" },
         {{ passive = { healthy = { http_statuses = { 99 }}}}, "status code" },
         {{ passive = { healthy = { http_statuses = { 1000 }}}}, "status code" },
-<<<<<<< HEAD
-        {{ passive = { healthy = { successes = 0.5 }}}, "must be an integer" },
-        {{ passive = { healthy = { successes = 0 }}}, "must be an integer" },
-=======
         {{ passive = { healthy = { successes = 0.5 }}}, "must be 0 (disabled), or an integer" },
         --{{ passive = { healthy = { successes = 0 }}}, "must be an integer" },
->>>>>>> f35518dd
         {{ passive = { healthy = { successes = -1 }}}, "an integer between" },
         {{ passive = { unhealthy = { http_statuses = 404 }}}, "not an array" },
         {{ passive = { unhealthy = { http_statuses = { "ovo" }}}}, "not a number" },
         {{ passive = { unhealthy = { http_statuses = { -1 }}}}, "status code" },
         {{ passive = { unhealthy = { http_statuses = { 99 }}}}, "status code" },
         {{ passive = { unhealthy = { http_statuses = { 1000 }}}}, "status code" },
-<<<<<<< HEAD
-        {{ passive = { unhealthy = { tcp_failures = 0.5 }}}, "must be an integer" },
-        {{ passive = { unhealthy = { tcp_failures = 0 }}}, "must be an integer" },
-        {{ passive = { unhealthy = { tcp_failures = -1 }}}, "an integer between" },
-        {{ passive = { unhealthy = { timeouts = 0.5 }}}, "must be an integer" },
-        {{ passive = { unhealthy = { timeouts = 0 }}}, "must be an integer" },
-        {{ passive = { unhealthy = { timeouts = -1 }}}, "an integer between" },
-        {{ passive = { unhealthy = { http_failures = 0.5 }}}, "must be an integer" },
-        {{ passive = { unhealthy = { http_failures = 0 }}}, "must be an integer" },
-        {{ passive = { unhealthy = { http_failures = -1 }}}, "an integer between" },
-=======
         {{ passive = { unhealthy = { tcp_failures = 0.5 }}}, "must be 0 (disabled), or an integer" },
         --{{ passive = { unhealthy = { tcp_failures = 0 }}}, "must be an integer" },
         {{ passive = { unhealthy = { tcp_failures = -1 }}}, "an integer between" },
@@ -839,7 +805,6 @@
         --{{ passive = { unhealthy = { http_failures = 0 }}}, "must be an integer" },
         {{ passive = { unhealthy = { http_failures = -1 }}}, "an integer between" },
         --]]
->>>>>>> f35518dd
       }
       for _, test in ipairs(tests) do
         local entity = {
@@ -858,11 +823,7 @@
 
         local valid, errors = validate_entity(entity, upstreams_schema)
         assert.is_false(valid)
-<<<<<<< HEAD
-        assert.match(test[2], errors[field_name])
-=======
         assert.match(test[2], errors[field_name], nil, true)
->>>>>>> f35518dd
       end
 
       -- tests for success
@@ -899,8 +860,6 @@
 
     end)
 
-<<<<<<< HEAD
-=======
     it("creates an upstream with the default values", function()
       local default = upstreams_schema.fields.healthchecks.default
       local entity = {
@@ -913,7 +872,6 @@
       assert.is_true(valid)
     end)
 
->>>>>>> f35518dd
     it("should require (optional) slots in a valid range", function()
       local valid, errors, check, _
       local data = { name = "valid.host.name" }
