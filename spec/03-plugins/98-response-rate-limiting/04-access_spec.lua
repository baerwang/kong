--- conflicted
+++ resolved
@@ -139,8 +139,8 @@
       })
 
       api = assert(helpers.dao.apis:insert {
-<<<<<<< HEAD
-        request_host = "test4.com",
+        name = "test4_com",
+        hosts = { "test4.com" },
         upstream_url = "http://httpbin.org"
       })
       assert(helpers.dao.plugins:insert {
@@ -152,29 +152,8 @@
           redis_host = REDIS_HOST,
           redis_port = REDIS_PORT,
           redis_password = REDIS_PASSWORD,
+          redis_database = REDIS_DATABASE,
           limits = {video = {minute = 6}, image = {minute = 4}}
-        }
-      })
-
-      api = assert(helpers.dao.apis:insert {
-        request_host = "test6.com",
-=======
-        name = "test6_com",
-        hosts = { "test6.com" },
->>>>>>> 4e72a353
-        upstream_url = "http://httpbin.org"
-      })
-      assert(helpers.dao.plugins:insert {
-        name = "response-ratelimiting",
-        api_id = api.id,
-        config = {
-          fault_tolerant = true,
-          policy = policy,
-          redis_host = REDIS_HOST,
-          redis_port = REDIS_PORT,
-          redis_password = REDIS_PASSWORD,
-          redis_database = REDIS_DATABASE,
-          limits = {video = {minute = 2}}
         }
       })
 
